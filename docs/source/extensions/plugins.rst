.. _plugins:

#######
Plugins
#######

.. include:: ../links.rst

Plugins allow custom integrations to the internals of the Trainer such as a custom precision or
distributed implementation.

Under the hood, the Lightning Trainer is using plugins in the training routine, added automatically
depending on the provided Trainer arguments. For example:

.. code-block:: python

    # accelerator: GPUAccelerator
    # training type: DDPStrategy
    # precision: NativeMixedPrecisionPlugin
    trainer = Trainer(gpus=4, precision=16)


We expose Accelerators and Plugins mainly for expert users that want to extend Lightning for:

- New hardware (like TPU plugin)
- Distributed backends (e.g. a backend not yet supported by
  `PyTorch <https://pytorch.org/docs/stable/distributed.html#backends>`_ itself)
- Clusters (e.g. customized access to the cluster's environment interface)

There are two types of Plugins in Lightning with different responsibilities:

Strategy
--------

- Launching and teardown of training processes (if applicable)
- Setup communication between processes (NCCL, GLOO, MPI, ...)
- Provide a unified communication interface for reduction, broadcast, etc.
- Provide access to the wrapped LightningModule

PrecisionPlugin
---------------

- Perform pre- and post backward/optimizer step operations such as scaling gradients
- Provide context managers for forward, training_step, etc.
- Gradient clipping


Futhermore, for multi-node training Lightning provides cluster environment plugins that allow the advanced user
to configure Lightning to integrate with a :ref:`custom-cluster`.


.. image:: ../_static/images/accelerator/overview.svg


**********************
Create a custom plugin
**********************

Expert users may choose to extend an existing plugin by overriding its methods ...

.. code-block:: python

    from pytorch_lightning.plugins import DDPStrategy


    class CustomDDPStrategy(DDPStrategy):
        def configure_ddp(self):
            self._model = MyCustomDistributedDataParallel(
                self.model,
                device_ids=...,
            )

or by subclassing the base classes :class:`~pytorch_lightning.plugins.training_type.Strategy` or
:class:`~pytorch_lightning.plugins.precision.PrecisionPlugin` to create new ones. These custom plugins
can then be passed into the Trainer directly or via a (custom) accelerator:

.. code-block:: python

    # custom plugins
    trainer = Trainer(strategy=CustomDDPStrategy(), plugins=[CustomPrecisionPlugin()])

    # fully custom accelerator and plugins
    accelerator = MyAccelerator()
    precision_plugin = MyPrecisionPlugin()
    training_type_plugin = CustomDDPStrategy(accelerator=accelerator, precision_plugin=precision_plugin)
    trainer = Trainer(strategy=training_type_plugin)


The full list of built-in plugins is listed below.


.. warning:: The Plugin API is in beta and subject to change.
    For help setting up custom plugins/accelerators, please reach out to us at **support@pytorchlightning.ai**


----------


Training Type Plugins
---------------------

.. currentmodule:: pytorch_lightning.plugins.training_type

.. autosummary::
    :nosignatures:
    :template: classtemplate.rst

    Strategy
    SingleDevicePlugin
    ParallelPlugin
    DataParallelStrategy
    DDPStrategy
    DDP2Strategy
    DDPShardedStrategy
    DDPSpawnShardedPlugin
<<<<<<< HEAD
    DDPSpawnStrategy
    DeepSpeedPlugin
    HorovodPlugin
    SingleTPUPlugin
    TPUSpawnPlugin
=======
    DDPSpawnPlugin
    DeepSpeedStrategy
    HorovodStrategy
    SingleTPUStrategy
    TPUSpawnStrategy
>>>>>>> 0c69c757


Precision Plugins
-----------------

.. currentmodule:: pytorch_lightning.plugins.precision

.. autosummary::
    :nosignatures:
    :template: classtemplate.rst

    PrecisionPlugin
    MixedPrecisionPlugin
    NativeMixedPrecisionPlugin
    ShardedNativeMixedPrecisionPlugin
    ApexMixedPrecisionPlugin
    DeepSpeedPrecisionPlugin
    TPUPrecisionPlugin
    TPUBf16PrecisionPlugin
    DoublePrecisionPlugin
    FullyShardedNativeMixedPrecisionPlugin
    IPUPrecisionPlugin


Cluster Environments
--------------------

.. currentmodule:: pytorch_lightning.plugins.environments

.. autosummary::
    :nosignatures:
    :template: classtemplate.rst

    ClusterEnvironment
    LightningEnvironment
    LSFEnvironment
    TorchElasticEnvironment
    KubeflowEnvironment
    SLURMEnvironment<|MERGE_RESOLUTION|>--- conflicted
+++ resolved
@@ -113,19 +113,12 @@
     DDP2Strategy
     DDPShardedStrategy
     DDPSpawnShardedPlugin
-<<<<<<< HEAD
     DDPSpawnStrategy
-    DeepSpeedPlugin
-    HorovodPlugin
-    SingleTPUPlugin
-    TPUSpawnPlugin
-=======
-    DDPSpawnPlugin
     DeepSpeedStrategy
     HorovodStrategy
     SingleTPUStrategy
     TPUSpawnStrategy
->>>>>>> 0c69c757
+
 
 
 Precision Plugins
