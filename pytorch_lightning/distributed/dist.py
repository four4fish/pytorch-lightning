--- conflicted
+++ resolved
@@ -23,11 +23,8 @@
     """
     .. deprecated:: v1.5
         This class is deprecated in v1.5 and will be removed in v1.7.
-<<<<<<< HEAD
-        The broadcast logic will be moved to the :class:`DDPPlugin` and :class`DDPSpawnStrategy` classes.
-=======
-        The broadcast logic will be moved to the :class:`DDPStrategy` and :class`DDPSpawnPlugin` classes.
->>>>>>> 0c69c757
+        The broadcast logic will be moved to the :class:`DDPStrategy` and :class`DDPSpawnStrategy` classes.
+
     """
 
     def __init__(self, rank=None, device=None):
