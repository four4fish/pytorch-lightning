--- conflicted
+++ resolved
@@ -94,12 +94,8 @@
         self._model_averaging_period = model_averaging_period
         self._pids: Optional[List[int]] = None
         self._sync_dir: Optional[str] = None
-<<<<<<< HEAD
-        self._rank_0_has_called_call_children_scripts: bool = False
-=======
         self._rank_0_will_call_children_scripts: bool = False
-        self.set_world_ranks()
->>>>>>> 25b50550
+
 
     @property
     def is_distributed(self) -> bool:
