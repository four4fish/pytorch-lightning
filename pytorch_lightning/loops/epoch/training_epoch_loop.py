# Copyright The PyTorch Lightning team.
#
# Licensed under the Apache License, Version 2.0 (the "License");
# you may not use this file except in compliance with the License.
# You may obtain a copy of the License at
#
#     http://www.apache.org/licenses/LICENSE-2.0
#
# Unless required by applicable law or agreed to in writing, software
# distributed under the License is distributed on an "AS IS" BASIS,
# WITHOUT WARRANTIES OR CONDITIONS OF ANY KIND, either express or implied.
# See the License for the specific language governing permissions and
# limitations under the License.
from typing import Any, Dict, Iterator, List, Optional, Union

import torch

from pytorch_lightning import loops  # import as loops to avoid circular imports
from pytorch_lightning.loops.batch import TrainingBatchLoop
from pytorch_lightning.trainer.connectors.logger_connector.result import ResultCollection
from pytorch_lightning.trainer.progress import Progress, SchedulerProgress
from pytorch_lightning.utilities.exceptions import MisconfigurationException
from pytorch_lightning.utilities.model_helpers import is_overridden
from pytorch_lightning.utilities.types import STEP_OUTPUT
from pytorch_lightning.utilities.warnings import WarningCache


class TrainingEpochLoop(loops.Loop):
    """
    Runs over all batches in a dataloader (one epoch).

    Args:
        min_steps: The minimum number of steps (batches) to process
        max_steps: The maximum number of steps (batches) to process
    """

    def __init__(self, min_steps: int, max_steps: int):
        super().__init__()
        self.min_steps: int = min_steps
        self.max_steps: int = max_steps
        self.global_step: int = 0
        # the total batch index across all epochs
        self.total_batch_idx: int = 0
        self.is_last_batch: Optional[bool] = None
        self.batch_progress = Progress()
        self.scheduler_progress = SchedulerProgress()

        self.batch_loop: Optional[TrainingBatchLoop] = None
        self.val_loop: Optional["loops.EvaluationLoop"] = None

        self._results = ResultCollection(training=True)
        self._dataloader_idx: Optional[int] = None
        self._warning_cache: WarningCache = WarningCache()
        self._epoch_output: Optional[List[List[STEP_OUTPUT]]] = None

    @property
    def batch_idx(self) -> int:
        """Returns the current batch index (within this epoch)"""
        # use `ready` instead of `completed` in case this is accessed after `completed` has been increased
        # but before the next `ready` increase
        return self.batch_progress.current.ready - 1

    @property
    def done(self) -> bool:
        """Returns whether the training should be stopped.
        The criteria are that the number of steps reached the max steps,
        the last batch is reached or the trainer signals to stop (e.g. by early stopping).
        """
        max_steps_reached = self.max_steps is not None and self.global_step >= self.max_steps
        return max_steps_reached or self.trainer.should_stop or self._num_training_batches_reached(self.is_last_batch)

    def connect(
        self, batch_loop: Optional[TrainingBatchLoop] = None, val_loop: Optional["loops.EvaluationLoop"] = None
    ) -> None:
        """Optionally connect a custom batch or validation loop to this training epoch loop."""
        if batch_loop is not None:
            self.batch_loop = batch_loop
        if val_loop is not None:
            self.val_loop = val_loop

    def reset(self) -> None:
        """Resets the internal state of the loop for a new run"""
        self.is_last_batch = False
        self._dataloader_idx = 0

        # track epoch output
        self._epoch_output = [[] for _ in range(self.batch_loop.num_active_optimizers(self.total_batch_idx))]

        if not self.restarting:
            self.batch_progress.current.reset()
            self.scheduler_progress.current.reset()
            self.batch_loop.optim_progress.reset_on_epoch()

    def on_run_start(self, *args: Any, **kwargs: Any) -> None:
        # hook
        self.trainer.logger_connector.on_epoch_start()
        self.trainer.call_hook("on_epoch_start")
        self.trainer.call_hook("on_train_epoch_start")
        self.trainer.fit_loop.epoch_progress.increment_started()

    def advance(self, dataloader_iter: Iterator, **kwargs: Any) -> None:
        """Runs a single training batch.

        Args:
            dataloader_iter: the iterator over the dataloader producing the new batch

        Raises:
            StopIteration: When the epoch is canceled by the user returning -1
        """
        _, (batch, is_last) = next(dataloader_iter)
        self.is_last_batch = is_last

        # ------------------------------------
        # TRAINING_STEP + TRAINING_STEP_END
        # ------------------------------------
        with self.trainer.profiler.profile("training_batch_to_device"):
            batch = self.trainer.accelerator.batch_to_device(batch, dataloader_idx=self._dataloader_idx)

        self.batch_progress.increment_ready()

        with self.trainer.profiler.profile("run_training_batch"):
            batch_output = self.batch_loop.run(batch, self.batch_idx, self._dataloader_idx)

        self.batch_progress.increment_processed()

        # when returning -1 from train_step, we end epoch early
        if batch_output.signal == -1:
            raise StopIteration

        # update non-plateau LR schedulers
        # update epoch-interval ones only when we are at the end of training epoch
        self.update_lr_schedulers("step", update_plateau_schedulers=False)
        if self._num_training_batches_reached(is_last):
            self.update_lr_schedulers("epoch", update_plateau_schedulers=False)

        batch_end_outputs = [opt_idx_out for opt_idx_out in batch_output.training_step_output if len(opt_idx_out)]
        processed_batch_end_outputs = self._prepare_outputs(batch_end_outputs, batch_mode=True)

        # hook
        self.trainer.call_hook(
            "on_train_batch_end", processed_batch_end_outputs, batch, self.batch_idx, self._dataloader_idx
        )
        self.trainer.call_hook("on_batch_end")
        self.trainer.logger_connector.on_batch_end()

        self.batch_progress.increment_completed()

        # figure out what to track for epoch end
        self._track_epoch_end_reduce_metrics(self._epoch_output, batch_end_outputs)

        # -----------------------------------------
        # SAVE METRICS TO LOGGERS AND PROGRESS_BAR
        # -----------------------------------------
        self.trainer.logger_connector.update_train_step_metrics()

    def on_advance_end(self):
        """Runs validation and Checkpointing if necessary.

        Raises:
            StopIteration: if :attr:`done` evaluates to ``True`` to finish this epoch
        """
        # -----------------------------------------
        # VALIDATE IF NEEDED + CHECKPOINT CALLBACK
        # -----------------------------------------
        should_check_val = self._should_check_val_fx(self.batch_idx, self.is_last_batch)
        if should_check_val:
            self.trainer.validating = True
            self._run_validation()
            self.trainer.training = True

        # -----------------------------------------
        # SAVE LOGGERS (ie: Tensorboard, etc...)
        # -----------------------------------------
        self._save_loggers_on_train_batch_end()

        # update plateau LR scheduler after metrics are logged
        self.update_lr_schedulers("step", update_plateau_schedulers=True)

        self.total_batch_idx += 1

        # progress global step according to grads progress
        self._increment_accumulated_grad_global_step()

        if self.done:
            raise StopIteration

    def on_run_end(self) -> List[List[STEP_OUTPUT]]:
        """Calls the on_epoch_end hook.

        Returns:
            The output of each training step for each optimizer

        Raises:
            MisconfigurationException: ``train_epoch_end`` does not return ``None``
        """
        if self.batch_progress.current.ready == 0:
            # dataloader/iterator did not produce a batch
            return

        # inform logger the batch loop has finished
        self.trainer.logger_connector.epoch_end_reached()

        # prepare epoch output
        processed_outputs = self._prepare_outputs(self._epoch_output, batch_mode=False)

        # get the model and call model.training_epoch_end
        model = self.trainer.lightning_module

        if is_overridden("training_epoch_end", model):
            # run training_epoch_end
            # refresh the result for custom logging at the epoch level
            model._current_fx_name = "training_epoch_end"

            # lightningmodule hook
            training_epoch_end_output = model.training_epoch_end(processed_outputs)

            if training_epoch_end_output is not None:
                raise MisconfigurationException(
                    "training_epoch_end expects a return of None. "
                    "HINT: remove the return statement in training_epoch_end"
                )

        self.trainer.fit_loop.epoch_progress.increment_processed()

        # call train epoch end hooks
        self.trainer.call_hook("on_train_epoch_end")
        self.trainer.call_hook("on_epoch_end")
        self.trainer.logger_connector.on_epoch_end()

        self.update_lr_schedulers("epoch", update_plateau_schedulers=True)

        epoch_output = self._epoch_output
        # free memory
        self._epoch_output = None
        return epoch_output

    def teardown(self) -> None:
        self._results.cpu()
        self.batch_loop.teardown()
        self.val_loop.teardown()

    def _run_validation(self):
        # reload dataloaders
        self.val_loop.reload_evaluation_dataloaders()

        with torch.no_grad():
            self.val_loop.run()

<<<<<<< HEAD
    def _on_train_epoch_end_hook(self, processed_epoch_output: List[List[STEP_OUTPUT]]) -> None:
        """Runs ``on_train_epoch_end hook``."""
        # We cannot rely on Trainer.call_hook because the signatures might be different across
        # lightning module and callback
        # As a result, we need to inspect if the module accepts `outputs` in `on_train_epoch_end`

        # This implementation is copied from Trainer.call_hook
        hook_name = "on_train_epoch_end"
        prev_fx_name = self.trainer.lightning_module._current_fx_name
        self.trainer.lightning_module._current_fx_name = hook_name

        # always profile hooks
        with self.trainer.profiler.profile(hook_name):

            # first call trainer hook
            if hook_name not in ("setup", ) and hasattr(self.trainer, hook_name):
                trainer_hook = getattr(self.trainer, hook_name)
                if trainer_hook is not None:
                    # `train_dataloader` is a function for the `LightningModule` but an attribute for the `Trainer`
                    trainer_hook(processed_epoch_output)

            # next call hook in lightningModule
            model_ref = self.trainer.lightning_module
            if is_overridden(hook_name, model_ref):
                hook_fx = getattr(model_ref, hook_name)
                if is_param_in_hook_signature(hook_fx, "outputs"):
                    self._warning_cache.deprecation(
                        "The signature of `ModelHooks.on_train_epoch_end` has changed in v1.3."
                        " `outputs` parameter has been deprecated."
                        " Support for the old signature will be removed in v1.5",
                    )
                    model_ref.on_train_epoch_end(processed_epoch_output)
                else:
                    model_ref.on_train_epoch_end()

            # call the accelerator hook
            if hook_name not in ("setup", "teardown") and hasattr(self.trainer.accelerator, hook_name):
                accelerator_hook = getattr(self.trainer.accelerator, hook_name)
                accelerator_hook()

        # restore current_fx when nested context
        self.trainer.lightning_module._current_fx_name = prev_fx_name
=======
    def _accumulated_batches_reached(self) -> bool:
        """Determine if accumulation will be finished by the end of the current batch."""
        return self.batch_progress.current.ready % self.trainer.accumulate_grad_batches == 0
>>>>>>> 69cd927f

    def _num_training_batches_reached(self, is_last_batch: bool = False) -> bool:
        """Checks if we are in the last batch or if there are more batches to follow.

        Args:
            is_last_batch: Whether the current batch is the last one
        """
        return self.batch_progress.current.ready == self.trainer.num_training_batches or is_last_batch

    def _should_accumulate(self) -> bool:
        """Checks if the optimizer step should be performed or gradients should be accumulated for the current step."""
        accumulation_done = self._accumulated_batches_reached()
        is_final_batch = self._num_training_batches_reached()
        return not (accumulation_done or is_final_batch)

    def _track_epoch_end_reduce_metrics(
        self, epoch_output: List[List[STEP_OUTPUT]], batch_end_outputs: STEP_OUTPUT
    ) -> None:
        """Adds the batch outputs to the epoch outputs and prepares reduction"""
        hook_overridden = is_overridden("training_epoch_end", self.trainer.lightning_module)
        if not hook_overridden:
            return

        # track the outputs to reduce at the end of the epoch
        for opt_idx, opt_outputs in enumerate(batch_end_outputs):
            # with 1 step (no tbptt) don't use a sequence at epoch end
            if isinstance(opt_outputs, list) and len(opt_outputs) == 1:
                opt_outputs = opt_outputs[0]

            epoch_output[opt_idx].append(opt_outputs)

    @staticmethod
    def _prepare_outputs(
        outputs: List[List[List["ResultCollection"]]], batch_mode: bool
    ) -> Union[List[List[List[Dict]]], List[List[Dict]], List[Dict], Dict]:
        """
        Extract required information from batch or epoch end results.

        Args:
            outputs: A 3-dimensional list of ``ResultCollection`` objects with dimensions:
                ``[optimizer outs][batch outs][tbptt steps]``.

            batch_mode: If True, ignore the batch output dimension.

        Returns:
            The cleaned outputs with ``ResultCollection`` objects converted to dictionaries.
            All list dimensions of size one will be collapsed.
        """
        processed_outputs = []
        for opt_outputs in outputs:
            # handle an edge case where an optimizer output is the empty list
            if len(opt_outputs) == 0:
                continue

            processed_batch_outputs = []

            if batch_mode:
                opt_outputs = [opt_outputs]

            for batch_outputs in opt_outputs:
                processed_tbptt_outputs = []

                if isinstance(batch_outputs, ResultCollection):
                    batch_outputs = [batch_outputs]

                for tbptt_output in batch_outputs:
                    out = {}
                    if tbptt_output.minimize is not None:
                        out["loss"] = tbptt_output.minimize.detach()
                    out.update(tbptt_output.extra)
                    processed_tbptt_outputs.append(out)

                # if there was only one tbptt step then we can collapse that dimension
                if len(processed_tbptt_outputs) == 1:
                    processed_tbptt_outputs = processed_tbptt_outputs[0]
                processed_batch_outputs.append(processed_tbptt_outputs)

            # batch_outputs should be just one dict (or a list of dicts if using tbptt) per optimizer
            if batch_mode:
                processed_batch_outputs = processed_batch_outputs[0]
            processed_outputs.append(processed_batch_outputs)

        # if there is only one optimiser then we collapse that dimension
        if len(processed_outputs) == 1:
            processed_outputs = processed_outputs[0]
        return processed_outputs

    def update_lr_schedulers(self, interval: str, update_plateau_schedulers: bool) -> None:
        """updates the lr schedulers based on the given interval"""
        if interval == "step" and self._should_accumulate():
            return
        self.trainer.optimizer_connector.update_learning_rates(
            interval=interval,
            update_plateau_schedulers=update_plateau_schedulers,
            opt_indices=[opt_idx for opt_idx, _ in self.batch_loop.get_active_optimizers(self.total_batch_idx)],
        )

    def _increment_accumulated_grad_global_step(self) -> None:
        """Increments global step according to grads progress"""
        if not self._should_accumulate():
            self.global_step = self.trainer.accelerator.update_global_step(
                self.total_batch_idx, self.trainer.global_step
            )

    def _should_check_val_fx(self, batch_idx: int, is_last_batch: bool) -> bool:
        """Decide if we should run validation."""
        if not self.trainer.enable_validation:
            return False

        is_val_check_epoch = (self.trainer.current_epoch + 1) % self.trainer.check_val_every_n_epoch == 0
        if not is_val_check_epoch:
            return False

        # val_check_batch is inf for iterable datasets with no length defined
        is_infinite_dataset = self.trainer.val_check_batch == float("inf")
        if is_last_batch and is_infinite_dataset:
            return True

        if self.trainer.should_stop:
            return True

        # TODO(@awaelchli): let training/eval loop handle logic around limit_*_batches and val_check_batch
        is_val_check_batch = is_last_batch
        if isinstance(self.trainer.limit_train_batches, int) and is_infinite_dataset:
            is_val_check_batch = (batch_idx + 1) % self.trainer.limit_train_batches == 0
        elif self.trainer.val_check_batch != float("inf"):
            is_val_check_batch = (batch_idx + 1) % self.trainer.val_check_batch == 0
        return is_val_check_batch

    def _save_loggers_on_train_batch_end(self) -> None:
        """Flushes loggers to disk"""
        # when loggers should save to disk
        should_flush_logs = self.trainer.logger_connector.should_flush_logs
        if should_flush_logs and self.trainer.is_global_zero and self.trainer.logger is not None:
            self.trainer.logger.save()<|MERGE_RESOLUTION|>--- conflicted
+++ resolved
@@ -246,54 +246,9 @@
         with torch.no_grad():
             self.val_loop.run()
 
-<<<<<<< HEAD
-    def _on_train_epoch_end_hook(self, processed_epoch_output: List[List[STEP_OUTPUT]]) -> None:
-        """Runs ``on_train_epoch_end hook``."""
-        # We cannot rely on Trainer.call_hook because the signatures might be different across
-        # lightning module and callback
-        # As a result, we need to inspect if the module accepts `outputs` in `on_train_epoch_end`
-
-        # This implementation is copied from Trainer.call_hook
-        hook_name = "on_train_epoch_end"
-        prev_fx_name = self.trainer.lightning_module._current_fx_name
-        self.trainer.lightning_module._current_fx_name = hook_name
-
-        # always profile hooks
-        with self.trainer.profiler.profile(hook_name):
-
-            # first call trainer hook
-            if hook_name not in ("setup", ) and hasattr(self.trainer, hook_name):
-                trainer_hook = getattr(self.trainer, hook_name)
-                if trainer_hook is not None:
-                    # `train_dataloader` is a function for the `LightningModule` but an attribute for the `Trainer`
-                    trainer_hook(processed_epoch_output)
-
-            # next call hook in lightningModule
-            model_ref = self.trainer.lightning_module
-            if is_overridden(hook_name, model_ref):
-                hook_fx = getattr(model_ref, hook_name)
-                if is_param_in_hook_signature(hook_fx, "outputs"):
-                    self._warning_cache.deprecation(
-                        "The signature of `ModelHooks.on_train_epoch_end` has changed in v1.3."
-                        " `outputs` parameter has been deprecated."
-                        " Support for the old signature will be removed in v1.5",
-                    )
-                    model_ref.on_train_epoch_end(processed_epoch_output)
-                else:
-                    model_ref.on_train_epoch_end()
-
-            # call the accelerator hook
-            if hook_name not in ("setup", "teardown") and hasattr(self.trainer.accelerator, hook_name):
-                accelerator_hook = getattr(self.trainer.accelerator, hook_name)
-                accelerator_hook()
-
-        # restore current_fx when nested context
-        self.trainer.lightning_module._current_fx_name = prev_fx_name
-=======
     def _accumulated_batches_reached(self) -> bool:
         """Determine if accumulation will be finished by the end of the current batch."""
         return self.batch_progress.current.ready % self.trainer.accumulate_grad_batches == 0
->>>>>>> 69cd927f
 
     def _num_training_batches_reached(self, is_last_batch: bool = False) -> bool:
         """Checks if we are in the last batch or if there are more batches to follow.
