--- conflicted
+++ resolved
@@ -798,31 +798,9 @@
         else:
             yield None
 
-<<<<<<< HEAD
-    def _process_closure_result(self, batch_outputs: list, opt_idx: int) -> list:
-        opt_closure_result = self._curr_step_result  # AttributeDict
-
-        if opt_closure_result is not None:
-
-            # cache metrics
-            self.trainer.logger_connector.cache_training_step_metrics(opt_closure_result)
-
-            # check if loss or model weights are nan
-            if self.trainer.terminate_on_nan:
-                self._check_finite(opt_closure_result.loss)
-
-            # track all the outputs across all steps
-            batch_opt_idx = opt_idx if len(batch_outputs) > 1 else 0
-            batch_outputs[batch_opt_idx].append(opt_closure_result.training_step_output_for_epoch_end)
-
-            if self.trainer.lightning_module.automatic_optimization:
-                # track total loss for logging (avoid mem leaks)
-                self.accumulated_loss.append(opt_closure_result.loss)
-=======
     def _process_closure_result(self, opt_closure_result: Optional[AttributeDict]) -> None:
         if not opt_closure_result:
             return
->>>>>>> 172031d6
 
         # cache metrics
         self.trainer.logger_connector.cache_training_step_metrics(opt_closure_result)
