# Copyright The PyTorch Lightning team.
#
# Licensed under the Apache License, Version 2.0 (the "License");
# you may not use this file except in compliance with the License.
# You may obtain a copy of the License at
#
#     http://www.apache.org/licenses/LICENSE-2.0
#
# Unless required by applicable law or agreed to in writing, software
# distributed under the License is distributed on an "AS IS" BASIS,
# WITHOUT WARRANTIES OR CONDITIONS OF ANY KIND, either express or implied.
# See the License for the specific language governing permissions and
# limitations under the License.
"""Trainer to automate the training."""
import inspect
import logging
import os
import traceback
import warnings
from argparse import ArgumentParser, Namespace
from copy import deepcopy
from datetime import timedelta
from pathlib import Path
from typing import Any, Callable, cast, Dict, Iterable, List, Optional, Tuple, Type, Union
from weakref import proxy

import torch
from packaging.version import Version
from torch.optim import Optimizer

import pytorch_lightning as pl
from pytorch_lightning.accelerators import Accelerator, IPUAccelerator
from pytorch_lightning.callbacks import Callback, EarlyStopping, ModelCheckpoint, ProgressBarBase
from pytorch_lightning.callbacks.prediction_writer import BasePredictionWriter
from pytorch_lightning.core.datamodule import LightningDataModule
from pytorch_lightning.core.optimizer import LightningOptimizer
from pytorch_lightning.loggers import LightningLoggerBase
from pytorch_lightning.loggers.base import DummyLogger, LoggerCollection
from pytorch_lightning.loggers.tensorboard import TensorBoardLogger
from pytorch_lightning.loops import PredictionLoop, TrainingEpochLoop
from pytorch_lightning.loops.dataloader.evaluation_loop import EvaluationLoop
from pytorch_lightning.loops.fit_loop import FitLoop
from pytorch_lightning.loops.utilities import _parse_loop_limits
from pytorch_lightning.plugins import (
    ApexMixedPrecisionPlugin,
    DDPSpawnPlugin,
    NativeMixedPrecisionPlugin,
    ParallelPlugin,
    PLUGIN_INPUT,
    PrecisionPlugin,
    Strategy,
<<<<<<< HEAD
    TPUSpawnStrategy,
=======
>>>>>>> b2c3d01b
)
from pytorch_lightning.plugins.environments.slurm_environment import SLURMEnvironment
from pytorch_lightning.plugins.training_type.ddp_spawn import _SpawnOutput
from pytorch_lightning.profiler import (
    AdvancedProfiler,
    BaseProfiler,
    PassThroughProfiler,
    PyTorchProfiler,
    SimpleProfiler,
    XLAProfiler,
)
from pytorch_lightning.trainer.callback_hook import TrainerCallbackHookMixin
from pytorch_lightning.trainer.configuration_validator import verify_loop_configurations
from pytorch_lightning.trainer.connectors.accelerator_connector import AcceleratorConnector
from pytorch_lightning.trainer.connectors.callback_connector import CallbackConnector
from pytorch_lightning.trainer.connectors.checkpoint_connector import CheckpointConnector
from pytorch_lightning.trainer.connectors.data_connector import DataConnector
from pytorch_lightning.trainer.connectors.logger_connector import LoggerConnector
from pytorch_lightning.trainer.connectors.logger_connector.result import _ResultCollection
from pytorch_lightning.trainer.connectors.signal_connector import SignalConnector
from pytorch_lightning.trainer.data_loading import TrainerDataLoadingMixin
from pytorch_lightning.trainer.optimizers import TrainerOptimizersMixin
from pytorch_lightning.trainer.states import RunningStage, TrainerFn, TrainerState, TrainerStatus
from pytorch_lightning.tuner.lr_finder import _LRFinder
from pytorch_lightning.tuner.tuning import Tuner
from pytorch_lightning.utilities import (
    _AcceleratorType,
    _IPU_AVAILABLE,
    _StrategyType,
    _TPU_AVAILABLE,
    AMPType,
    device_parser,
    GradClipAlgorithmType,
    parsing,
    rank_zero_deprecation,
    rank_zero_info,
    rank_zero_warn,
)
from pytorch_lightning.utilities.argparse import (
    _defaults_from_env_vars,
    add_argparse_args,
    from_argparse_args,
    parse_argparser,
    parse_env_variables,
)
from pytorch_lightning.utilities.cloud_io import get_filesystem
from pytorch_lightning.utilities.distributed import distributed_available
from pytorch_lightning.utilities.exceptions import ExitGracefullyException, MisconfigurationException
from pytorch_lightning.utilities.imports import _fault_tolerant_training
from pytorch_lightning.utilities.meta import is_on_meta_device, materialize_module
from pytorch_lightning.utilities.model_helpers import is_overridden
from pytorch_lightning.utilities.seed import reset_seed
from pytorch_lightning.utilities.signature_utils import is_param_in_hook_signature
from pytorch_lightning.utilities.types import (
    _EVALUATE_OUTPUT,
    _PATH,
    _PREDICT_OUTPUT,
    EVAL_DATALOADERS,
    LRSchedulerTypeUnion,
    STEP_OUTPUT,
    TRAIN_DATALOADERS,
)
from pytorch_lightning.utilities.warnings import PossibleUserWarning

log = logging.getLogger(__name__)
# warnings to ignore in trainer
warnings.filterwarnings(
    "ignore", message="torch.distributed.reduce_op is deprecated, please use torch.distributed.ReduceOp instead"
)


class Trainer(
    TrainerCallbackHookMixin,
    TrainerOptimizersMixin,
    TrainerDataLoadingMixin,
):
    # Needed because of LightningOptimizer
    _lightning_optimizers = None

    @_defaults_from_env_vars
    def __init__(
        self,
        logger: Union[LightningLoggerBase, Iterable[LightningLoggerBase], bool] = True,
        checkpoint_callback: Optional[bool] = None,
        enable_checkpointing: bool = True,
        callbacks: Optional[Union[List[Callback], Callback]] = None,
        default_root_dir: Optional[str] = None,
        gradient_clip_val: Optional[Union[int, float]] = None,
        gradient_clip_algorithm: Optional[str] = None,
        process_position: int = 0,
        num_nodes: int = 1,
        num_processes: int = 1,
        devices: Optional[Union[List[int], str, int]] = None,
        gpus: Optional[Union[List[int], str, int]] = None,
        auto_select_gpus: bool = False,
        tpu_cores: Optional[Union[List[int], str, int]] = None,
        ipus: Optional[int] = None,
        log_gpu_memory: Optional[str] = None,  # TODO: Remove in 1.7
        progress_bar_refresh_rate: Optional[int] = None,  # TODO: remove in v1.7
        enable_progress_bar: bool = True,
        overfit_batches: Union[int, float] = 0.0,
        track_grad_norm: Union[int, float, str] = -1,
        check_val_every_n_epoch: int = 1,
        fast_dev_run: Union[int, bool] = False,
        accumulate_grad_batches: Optional[Union[int, Dict[int, int]]] = None,
        max_epochs: Optional[int] = None,
        min_epochs: Optional[int] = None,
        max_steps: int = -1,
        min_steps: Optional[int] = None,
        max_time: Optional[Union[str, timedelta, Dict[str, int]]] = None,
        limit_train_batches: Union[int, float] = 1.0,
        limit_val_batches: Union[int, float] = 1.0,
        limit_test_batches: Union[int, float] = 1.0,
        limit_predict_batches: Union[int, float] = 1.0,
        val_check_interval: Union[int, float] = 1.0,
        flush_logs_every_n_steps: Optional[int] = None,
        log_every_n_steps: int = 50,
        accelerator: Optional[Union[str, Accelerator]] = None,
        strategy: Optional[Union[str, Strategy]] = None,
        sync_batchnorm: bool = False,
        precision: Union[int, str] = 32,
        enable_model_summary: bool = True,
        weights_summary: Optional[str] = "top",
        weights_save_path: Optional[str] = None,
        num_sanity_val_steps: int = 2,
        resume_from_checkpoint: Optional[Union[Path, str]] = None,
        profiler: Optional[Union[BaseProfiler, str]] = None,
        benchmark: bool = False,
        deterministic: bool = False,
        reload_dataloaders_every_n_epochs: int = 0,
        auto_lr_find: Union[bool, str] = False,
        replace_sampler_ddp: bool = True,
        detect_anomaly: bool = False,
        auto_scale_batch_size: Union[str, bool] = False,
        prepare_data_per_node: Optional[bool] = None,
        plugins: Optional[Union[PLUGIN_INPUT, List[PLUGIN_INPUT]]] = None,
        amp_backend: str = "native",
        amp_level: Optional[str] = None,
        move_metrics_to_cpu: bool = False,
        multiple_trainloader_mode: str = "max_size_cycle",
        stochastic_weight_avg: bool = False,
        terminate_on_nan: Optional[bool] = None,
    ):
        r"""
        Customize every aspect of training via flags.

        Args:

            accelerator: Supports passing different accelerator types ("cpu", "gpu", "tpu", "ipu", "auto")
                as well as custom accelerator instances.

                .. deprecated:: v1.5
                    Passing training strategies (e.g., 'ddp') to ``accelerator`` has been deprecated in v1.5.0
                    and will be removed in v1.7.0. Please use the ``strategy`` argument instead.

            accumulate_grad_batches: Accumulates grads every k batches or as set up in the dict.

            amp_backend: The mixed precision backend to use ("native" or "apex").

            amp_level: The optimization level to use (O1, O2, etc...). By default it will be set to "O2"
                if ``amp_backend`` is set to "apex".

            auto_lr_find: If set to True, will make trainer.tune() run a learning rate finder,
                trying to optimize initial learning for faster convergence. trainer.tune() method will
                set the suggested learning rate in self.lr or self.learning_rate in the LightningModule.
                To use a different key set a string instead of True with the key name.

            auto_scale_batch_size: If set to True, will `initially` run a batch size
                finder trying to find the largest batch size that fits into memory.
                The result will be stored in self.batch_size in the LightningModule.
                Additionally, can be set to either `power` that estimates the batch size through
                a power search or `binsearch` that estimates the batch size through a binary search.

            auto_select_gpus: If enabled and ``gpus`` is an integer, pick available
                gpus automatically. This is especially useful when
                GPUs are configured to be in "exclusive mode", such
                that only one process at a time can access them.

            benchmark: If true enables cudnn.benchmark.

            callbacks: Add a callback or list of callbacks.

            checkpoint_callback: If ``True``, enable checkpointing.

                .. deprecated:: v1.5
                    ``checkpoint_callback`` has been deprecated in v1.5 and will be removed in v1.7.
                    Please consider using ``enable_checkpointing`` instead.

            enable_checkpointing: If ``True``, enable checkpointing.
                It will configure a default ModelCheckpoint callback if there is no user-defined ModelCheckpoint in
                :paramref:`~pytorch_lightning.trainer.trainer.Trainer.callbacks`.

            check_val_every_n_epoch: Check val every n train epochs.

            default_root_dir: Default path for logs and weights when no logger/ckpt_callback passed.
                Default: ``os.getcwd()``.
                Can be remote file paths such as `s3://mybucket/path` or 'hdfs://path/'

            detect_anomaly: Enable anomaly detection for the autograd engine.

            deterministic: If ``True``, sets whether PyTorch operations must use deterministic algorithms.
                Default: ``False``.

            devices: Will be mapped to either `gpus`, `tpu_cores`, `num_processes` or `ipus`,
                based on the accelerator type.

            fast_dev_run: Runs n if set to ``n`` (int) else 1 if set to ``True`` batch(es)
                of train, val and test to find any bugs (ie: a sort of unit test).

            flush_logs_every_n_steps: How often to flush logs to disk (defaults to every 100 steps).

                .. deprecated:: v1.5
                    ``flush_logs_every_n_steps`` has been deprecated in v1.5 and will be removed in v1.7.
                    Please configure flushing directly in the logger instead.

            gpus: Number of GPUs to train on (int) or which GPUs to train on (list or str) applied per node

            gradient_clip_val: The value at which to clip gradients. Passing ``gradient_clip_val=None`` disables
                gradient clipping. If using Automatic Mixed Precision (AMP), the gradients will be unscaled before.

            gradient_clip_algorithm: The gradient clipping algorithm to use. Pass ``gradient_clip_algorithm="value"``
                to clip by value, and ``gradient_clip_algorithm="norm"`` to clip by norm. By default it will
                be set to ``"norm"``.

            limit_train_batches: How much of training dataset to check (float = fraction, int = num_batches).

            limit_val_batches: How much of validation dataset to check (float = fraction, int = num_batches).

            limit_test_batches: How much of test dataset to check (float = fraction, int = num_batches).

            limit_predict_batches: How much of prediction dataset to check (float = fraction, int = num_batches).

            logger: Logger (or iterable collection of loggers) for experiment tracking. A ``True`` value uses
                the default ``TensorBoardLogger``. ``False`` will disable logging. If multiple loggers are
                provided and the `save_dir` property of that logger is not set, local files (checkpoints,
                profiler traces, etc.) are saved in ``default_root_dir`` rather than in the ``log_dir`` of any
                of the individual loggers.

            log_gpu_memory: None, 'min_max', 'all'. Might slow performance.

                .. deprecated:: v1.5
                    Deprecated in v1.5.0 and will be removed in v1.7.0
                    Please use the ``DeviceStatsMonitor`` callback directly instead.

            log_every_n_steps: How often to log within steps (defaults to every 50 steps).

            prepare_data_per_node: If True, each LOCAL_RANK=0 will call prepare data.
                Otherwise only NODE_RANK=0, LOCAL_RANK=0 will prepare data

                .. deprecated:: v1.5
                    Deprecated in v1.5.0 and will be removed in v1.7.0
                    Please set ``prepare_data_per_node`` in ``LightningDataModule`` and/or
                    ``LightningModule`` directly instead.

            process_position: Orders the progress bar when running multiple models on same machine.

                .. deprecated:: v1.5
                    ``process_position`` has been deprecated in v1.5 and will be removed in v1.7.
                    Please pass :class:`~pytorch_lightning.callbacks.progress.TQDMProgressBar` with ``process_position``
                    directly to the Trainer's ``callbacks`` argument instead.

            progress_bar_refresh_rate: How often to refresh progress bar (in steps). Value ``0`` disables progress bar.
                Ignored when a custom progress bar is passed to :paramref:`~Trainer.callbacks`. Default: None, means
                a suitable value will be chosen based on the environment (terminal, Google COLAB, etc.).

                .. deprecated:: v1.5
                    ``progress_bar_refresh_rate`` has been deprecated in v1.5 and will be removed in v1.7.
                    Please pass :class:`~pytorch_lightning.callbacks.progress.TQDMProgressBar` with ``refresh_rate``
                    directly to the Trainer's ``callbacks`` argument instead. To disable the progress bar,
                    pass ``enable_progress_bar = False`` to the Trainer.

            enable_progress_bar: Whether to enable to progress bar by default.

            profiler: To profile individual steps during training and assist in identifying bottlenecks.

            overfit_batches: Overfit a fraction of training data (float) or a set number of batches (int).

            plugins: Plugins allow modification of core behavior like ddp and amp, and enable custom lightning plugins.

            precision: Double precision (64), full precision (32), half precision (16) or bfloat16 precision (bf16).
                Can be used on CPU, GPU or TPUs.

            max_epochs: Stop training once this number of epochs is reached. Disabled by default (None).
                If both max_epochs and max_steps are not specified, defaults to ``max_epochs = 1000``.
                To enable infinite training, set ``max_epochs = -1``.

            min_epochs: Force training for at least these many epochs. Disabled by default (None).
                If both min_epochs and min_steps are not specified, defaults to ``min_epochs = 1``.

            max_steps: Stop training after this number of steps. Disabled by default (-1). If ``max_steps = -1``
                and ``max_epochs = None``, will default to ``max_epochs = 1000``. To enable infinite training, set
                ``max_epochs`` to ``-1``.

            min_steps: Force training for at least these number of steps. Disabled by default (None).

            max_time: Stop training after this amount of time has passed. Disabled by default (None).
                The time duration can be specified in the format DD:HH:MM:SS (days, hours, minutes seconds), as a
                :class:`datetime.timedelta`, or a dictionary with keys that will be passed to
                :class:`datetime.timedelta`.

            num_nodes: Number of GPU nodes for distributed training.

            num_processes: Number of processes for distributed training with ``accelerator="cpu"``.

            num_sanity_val_steps: Sanity check runs n validation batches before starting the training routine.
                Set it to `-1` to run all batches in all validation dataloaders.

            reload_dataloaders_every_n_epochs: Set to a non-negative integer to reload dataloaders every n epochs.

            replace_sampler_ddp: Explicitly enables or disables sampler replacement. If not specified this
                will toggled automatically when DDP is used. By default it will add ``shuffle=True`` for
                train sampler and ``shuffle=False`` for val/test sampler. If you want to customize it,
                you can set ``replace_sampler_ddp=False`` and add your own distributed sampler.

            resume_from_checkpoint: Path/URL of the checkpoint from which training is resumed. If there is
                no checkpoint file at the path, an exception is raised. If resuming from mid-epoch checkpoint,
                training will start from the beginning of the next epoch.

                .. deprecated:: v1.5
                    ``resume_from_checkpoint`` is deprecated in v1.5 and will be removed in v1.7.
                    Please pass the path to ``Trainer.fit(..., ckpt_path=...)`` instead.

            strategy: Supports different training strategies with aliases
                as well custom training type plugins.

            sync_batchnorm: Synchronize batch norm layers between process groups/whole world.

            terminate_on_nan: If set to True, will terminate training (by raising a `ValueError`) at the
                end of each training batch, if any of the parameters or the loss are NaN or +/-inf.

                .. deprecated:: v1.5
                    Trainer argument ``terminate_on_nan`` was deprecated in v1.5 and will be removed in 1.7.
                    Please use ``detect_anomaly`` instead.

            detect_anomaly: Enable anomaly detection for the autograd engine.

            tpu_cores: How many TPU cores to train on (1 or 8) / Single TPU to train on [1]

            ipus: How many IPUs to train on.

            track_grad_norm: -1 no tracking. Otherwise tracks that p-norm. May be set to 'inf' infinity-norm. If using
                Automatic Mixed Precision (AMP), the gradients will be unscaled before logging them.

            val_check_interval: How often to check the validation set. Use float to check within a training epoch,
                use int to check every n steps (batches).

            enable_model_summary: Whether to enable model summarization by default.

            weights_summary: Prints a summary of the weights when training begins.

                .. deprecated:: v1.5
                    ``weights_summary`` has been deprecated in v1.5 and will be removed in v1.7.
                    To disable the summary, pass ``enable_model_summary = False`` to the Trainer.
                    To customize the summary, pass :class:`~pytorch_lightning.callbacks.model_summary.ModelSummary`
                    directly to the Trainer's ``callbacks`` argument.

            weights_save_path: Where to save weights if specified. Will override default_root_dir
                for checkpoints only. Use this if for whatever reason you need the checkpoints
                stored in a different place than the logs written in `default_root_dir`.
                Can be remote file paths such as `s3://mybucket/path` or 'hdfs://path/'
                Defaults to `default_root_dir`.

            move_metrics_to_cpu: Whether to force internal logged metrics to be moved to cpu.
                This can save some gpu memory, but can make training slower. Use with attention.

            multiple_trainloader_mode: How to loop over the datasets when there are multiple train loaders.
                In 'max_size_cycle' mode, the trainer ends one epoch when the largest dataset is traversed,
                and smaller datasets reload when running out of their data. In 'min_size' mode, all the datasets
                reload when reaching the minimum length of datasets.

            stochastic_weight_avg: Whether to use `Stochastic Weight Averaging (SWA)
                <https://pytorch.org/blog/pytorch-1.6-now-includes-stochastic-weight-averaging/>`_.

                .. deprecated:: v1.5
                    ``stochastic_weight_avg`` has been deprecated in v1.5 and will be removed in v1.7.
                    Please pass :class:`~pytorch_lightning.callbacks.stochastic_weight_avg.StochasticWeightAveraging`
                    directly to the Trainer's ``callbacks`` argument instead.
        """
        super().__init__()
        Trainer._log_api_event("init")
        self.state = TrainerState()

        gpu_ids, tpu_cores = self._parse_devices(gpus, auto_select_gpus, tpu_cores)

        # init connectors
        self._data_connector = DataConnector(self, multiple_trainloader_mode)

        self._accelerator_connector = AcceleratorConnector(
            num_processes,
            devices,
            tpu_cores,
            ipus,
            accelerator,
            strategy,
            gpus,
            gpu_ids,
            num_nodes,
            sync_batchnorm,
            benchmark,
            replace_sampler_ddp,
            deterministic,
            precision,
            amp_backend,
            amp_level,
            plugins,
        )
        self.logger_connector = LoggerConnector(self, log_gpu_memory)
        self._callback_connector = CallbackConnector(self)
        self.checkpoint_connector = CheckpointConnector(self, resume_from_checkpoint)
        self.signal_connector = SignalConnector(self)
        self.tuner = Tuner(self)

        min_steps, max_steps, min_epochs, max_epochs, max_time = _parse_loop_limits(
            min_steps, max_steps, min_epochs, max_epochs, max_time
        )
        fit_loop = FitLoop(min_epochs=min_epochs, max_epochs=max_epochs)
        training_epoch_loop = TrainingEpochLoop(min_steps=min_steps, max_steps=max_steps)
        fit_loop.connect(epoch_loop=training_epoch_loop)

        # default .fit() loop
        self.fit_loop = fit_loop

        # default .validate() loop
        self.validate_loop = EvaluationLoop()

        # default .test() loop
        self.test_loop = EvaluationLoop()

        # default .predict() loop
        self.predict_loop = PredictionLoop()

        # Needed because of LightningOptimizer
        self._lightning_optimizers = None

        # .validate() and .test() set this when they load a checkpoint
        self.validated_ckpt_path: Optional[str] = None
        self.tested_ckpt_path: Optional[str] = None
        self.predicted_ckpt_path: Optional[str] = None

        # todo: remove in v1.7
        self._weights_summary: Optional[str] = None

        # init callbacks
        # Declare attributes to be set in _callback_connector on_trainer_init
        self._callback_connector.on_trainer_init(
            callbacks,
            checkpoint_callback,
            enable_checkpointing,
            enable_progress_bar,
            progress_bar_refresh_rate,
            process_position,
            default_root_dir,
            weights_save_path,
            enable_model_summary,
            weights_summary,
            stochastic_weight_avg,
            max_time,
            accumulate_grad_batches,
        )

        # hook
        self._call_callback_hooks("on_init_start")

        # init optimizer + lr scheduler related flags
        self.lr_schedulers = []
        self.optimizers = []
        self.optimizer_frequencies = []

        # init data flags
        self._data_connector.on_trainer_init(
            check_val_every_n_epoch,
            reload_dataloaders_every_n_epochs,
            prepare_data_per_node,
        )

        if terminate_on_nan is not None:
            rank_zero_deprecation(
                "Trainer argument `terminate_on_nan` was deprecated in v1.5 and will be removed in 1.7."
                " Please use `Trainer(detect_anomaly=True)` instead."
            )
            if not isinstance(terminate_on_nan, bool):
                raise TypeError(f"`terminate_on_nan` should be a bool, got {terminate_on_nan}.")

        # gradient clipping
        if gradient_clip_val is not None and not isinstance(gradient_clip_val, (int, float)):
            raise TypeError(f"`gradient_clip_val` should be an int or a float. Got {gradient_clip_val}.")

        if gradient_clip_algorithm is not None and not GradClipAlgorithmType.supported_type(
            gradient_clip_algorithm.lower()
        ):
            raise MisconfigurationException(
                f"`gradient_clip_algorithm` {gradient_clip_algorithm} is invalid. "
                f"Allowed algorithms: {GradClipAlgorithmType.supported_types()}."
            )

        # gradient norm tracking
        if track_grad_norm != -1 and not (
            (isinstance(track_grad_norm, (int, float)) or track_grad_norm == "inf") and float(track_grad_norm) > 0
        ):
            raise MisconfigurationException(
                f"`track_grad_norm` must be a positive number or 'inf' (infinity norm). Got {track_grad_norm}."
            )

        self._terminate_on_nan = terminate_on_nan
        self.gradient_clip_val: Union[int, float] = gradient_clip_val
        self.gradient_clip_algorithm = (
            GradClipAlgorithmType(gradient_clip_algorithm.lower())
            if gradient_clip_algorithm is not None
            else gradient_clip_algorithm
        )
        self.track_grad_norm: float = float(track_grad_norm)

        self._detect_anomaly: bool = detect_anomaly
        self._setup_on_init(num_sanity_val_steps)

        # configure tuner
        self.tuner.on_trainer_init(auto_lr_find, auto_scale_batch_size)

        # configure profiler
        self.__init_profiler(profiler)

        # init logger flags
        self.logger: Optional[LightningLoggerBase]
        self.logger_connector.on_trainer_init(logger, flush_logs_every_n_steps, log_every_n_steps, move_metrics_to_cpu)

        # init debugging flags
        self._init_debugging_flags(
            limit_train_batches,
            limit_val_batches,
            limit_test_batches,
            limit_predict_batches,
            val_check_interval,
            overfit_batches,
            fast_dev_run,
        )

        # Callback system
        self._call_callback_hooks("on_init_end")

    def _init_debugging_flags(
        self,
        limit_train_batches,
        limit_val_batches,
        limit_test_batches,
        limit_predict_batches,
        val_check_interval,
        overfit_batches,
        fast_dev_run,
    ):
        if isinstance(fast_dev_run, int) and (fast_dev_run < 0):
            raise MisconfigurationException(
                f"fast_dev_run={fast_dev_run} is not a valid configuration. It should be >= 0."
            )

        self.fast_dev_run = fast_dev_run

        # set fast_dev_run=True when it is 1, used while logging
        if fast_dev_run == 1:
            self.fast_dev_run = True

        if fast_dev_run:
            num_batches = int(fast_dev_run)
            limit_train_batches = num_batches
            limit_val_batches = num_batches
            limit_test_batches = num_batches
            limit_predict_batches = num_batches
            self.fit_loop.max_steps = num_batches
            self.num_sanity_val_steps = 0
            self.fit_loop.max_epochs = 1
            val_check_interval = 1.0
            self.check_val_every_n_epoch = 1
            self.logger = DummyLogger() if self.logger is not None else None

            rank_zero_info(
                "Running in fast_dev_run mode: will run a full train,"
                f" val, test and prediction loop using {num_batches} batch(es)."
            )

        self.limit_train_batches = _determine_batch_limits(limit_train_batches, "limit_train_batches")
        self.limit_val_batches = _determine_batch_limits(limit_val_batches, "limit_val_batches")
        self.limit_test_batches = _determine_batch_limits(limit_test_batches, "limit_test_batches")
        self.limit_predict_batches = _determine_batch_limits(limit_predict_batches, "limit_predict_batches")
        self.val_check_interval = _determine_batch_limits(val_check_interval, "val_check_interval")
        self.overfit_batches = _determine_batch_limits(overfit_batches, "overfit_batches")
        self._determine_data_use_amount(self.overfit_batches)

    def _determine_data_use_amount(self, overfit_batches: float) -> None:
        """Use less data for debugging purposes."""
        if overfit_batches > 0:
            self.limit_train_batches = overfit_batches
            self.limit_val_batches = 0

    def _setup_on_init(self, num_sanity_val_steps: int) -> None:
        self._log_device_info()

        self.should_stop = False
        self.state = TrainerState()
        self.num_training_batches = float("inf")
        self.train_dataloader = None

        if num_sanity_val_steps == -1:
            self.num_sanity_val_steps = float("inf")
        else:
            self.num_sanity_val_steps = num_sanity_val_steps

        self.num_sanity_val_batches = []
        self.num_test_batches = []
        self.num_val_batches = []
        self.test_dataloaders = None
        self.val_dataloaders = None

        self.num_predict_batches = []

    def _call_and_handle_interrupt(self, trainer_fn: Callable, *args: Any, **kwargs: Any) -> Any:
        r"""
        Error handling, intended to be used only for main trainer function entry points (fit, validate, test, predict)
        as all errors should funnel through them

        Args:
            trainer_fn: one of (fit, validate, test, predict)
            *args: positional arguments to be passed to the `trainer_fn`
            **kwargs: keyword arguments to be passed to `trainer_fn`
        """
        try:
            if isinstance(self.training_type_plugin, DDPSpawnPlugin):
                spawn_output: _SpawnOutput = self.training_type_plugin.spawn(trainer_fn, *args, **kwargs)
                self.training_type_plugin._recover_results_in_main_process(spawn_output, self)
                return spawn_output.trainer_results
            else:
                return trainer_fn(*args, **kwargs)
        # TODO: treat KeyboardInterrupt as BaseException (delete the code below) in v1.7
        except KeyboardInterrupt as exception:
            rank_zero_warn("Detected KeyboardInterrupt, attempting graceful shutdown...")
            # user could press Ctrl+c many times... only shutdown once
            if not self.interrupted:
                self.state.status = TrainerStatus.INTERRUPTED
                self._call_callback_hooks("on_keyboard_interrupt")
                self._call_callback_hooks("on_exception", exception)
        except BaseException as exception:
            self.state.status = TrainerStatus.INTERRUPTED
            if distributed_available() and self.world_size > 1:
                # try syncing remaing processes, kill otherwise
                self.training_type_plugin.reconciliate_processes(traceback.format_exc())
            self._on_exception()
            # reset bookkeeping
            self.state.stage = None
            self._call_callback_hooks("on_exception", exception)
            # shutdown workers
            self._data_connector.teardown()
            raise

    def fit(
        self,
        model: "pl.LightningModule",
        train_dataloaders: Optional[Union[TRAIN_DATALOADERS, LightningDataModule]] = None,
        val_dataloaders: Optional[EVAL_DATALOADERS] = None,
        datamodule: Optional[LightningDataModule] = None,
        ckpt_path: Optional[str] = None,
    ) -> None:
        r"""
        Runs the full optimization routine.

        Args:
            model: Model to fit.

            train_dataloaders: A collection of :class:`torch.utils.data.DataLoader` or a
                :class:`~pytorch_lightning.core.datamodule.LightningDataModule` specifying training samples.
                In the case of multiple dataloaders, please see this :ref:`section <multiple-dataloaders>`.

            val_dataloaders: A :class:`torch.utils.data.DataLoader` or a sequence of them specifying validation samples.

            ckpt_path: Path/URL of the checkpoint from which training is resumed. If there is
                no checkpoint file at the path, an exception is raised. If resuming from mid-epoch checkpoint,
                training will start from the beginning of the next epoch.

            datamodule: An instance of :class:`~pytorch_lightning.core.datamodule.LightningDataModule`.
        """
        self.training_type_plugin.model = model
        self._call_and_handle_interrupt(
            self._fit_impl, model, train_dataloaders, val_dataloaders, datamodule, ckpt_path
        )

    def _fit_impl(
        self,
        model: "pl.LightningModule",
        train_dataloaders: Optional[Union[TRAIN_DATALOADERS, LightningDataModule]] = None,
        val_dataloaders: Optional[EVAL_DATALOADERS] = None,
        datamodule: Optional[LightningDataModule] = None,
        ckpt_path: Optional[str] = None,
    ) -> None:
        Trainer._log_api_event("fit")

        self.state.fn = TrainerFn.FITTING
        self.state.status = TrainerStatus.RUNNING
        self.training = True

        # if a datamodule comes in as the second arg, then fix it for the user
        if isinstance(train_dataloaders, LightningDataModule):
            datamodule = train_dataloaders
            train_dataloaders = None
        # If you supply a datamodule you can't supply train_dataloader or val_dataloaders
        if (train_dataloaders is not None or val_dataloaders is not None) and datamodule is not None:
            raise MisconfigurationException(
                "You cannot pass `train_dataloader` or `val_dataloaders` to `trainer.fit(datamodule=...)`"
            )

        # links data to the trainer
        self._data_connector.attach_data(
            model, train_dataloaders=train_dataloaders, val_dataloaders=val_dataloaders, datamodule=datamodule
        )

        # TODO: ckpt_path only in v1.7
        ckpt_path = ckpt_path or self.resume_from_checkpoint
        results = self._run(model, ckpt_path=ckpt_path)

        assert self.state.stopped
        self.training = False
        return results

    def validate(
        self,
        model: Optional["pl.LightningModule"] = None,
        dataloaders: Optional[Union[EVAL_DATALOADERS, LightningDataModule]] = None,
        ckpt_path: Optional[str] = None,
        verbose: bool = True,
        datamodule: Optional[LightningDataModule] = None,
    ) -> _EVALUATE_OUTPUT:
        r"""
        Perform one evaluation epoch over the validation set.

        Args:
            model: The model to validate.

            dataloaders: A :class:`torch.utils.data.DataLoader` or a sequence of them,
                or a :class:`~pytorch_lightning.core.datamodule.LightningDataModule` specifying validation samples.

            ckpt_path: Either ``best`` or path to the checkpoint you wish to validate.
                If ``None`` and the model instance was passed, use the current weights.
                Otherwise, the best model checkpoint from the previous ``trainer.fit`` call will be loaded
                if a checkpoint callback is configured.

            verbose: If True, prints the validation results.

            datamodule: An instance of :class:`~pytorch_lightning.core.datamodule.LightningDataModule`.

        Returns:
            List of dictionaries with metrics logged during the validation phase, e.g., in model- or callback hooks
            like :meth:`~pytorch_lightning.core.lightning.LightningModule.validation_step`,
            :meth:`~pytorch_lightning.core.lightning.LightningModule.validation_epoch_end`, etc.
            The length of the list corresponds to the number of validation dataloaders used.
        """
        self.training_type_plugin.model = model or self.lightning_module
        return self._call_and_handle_interrupt(self._validate_impl, model, dataloaders, ckpt_path, verbose, datamodule)

    def _validate_impl(
        self,
        model: Optional["pl.LightningModule"] = None,
        dataloaders: Optional[Union[EVAL_DATALOADERS, LightningDataModule]] = None,
        ckpt_path: Optional[str] = None,
        verbose: bool = True,
        datamodule: Optional[LightningDataModule] = None,
    ) -> _EVALUATE_OUTPUT:
        # --------------------
        # SETUP HOOK
        # --------------------
        Trainer._log_api_event("validate")

        self.state.fn = TrainerFn.VALIDATING
        self.state.status = TrainerStatus.RUNNING
        self.validating = True

        # if a datamodule comes in as the second arg, then fix it for the user
        if isinstance(dataloaders, LightningDataModule):
            datamodule = dataloaders
            dataloaders = None
        # If you supply a datamodule you can't supply val_dataloaders
        if dataloaders is not None and datamodule:
            raise MisconfigurationException("You cannot pass both `trainer.validate(dataloaders=..., datamodule=...)`")

        model_provided = model is not None
        model = model or self.lightning_module
        if model is None:
            raise MisconfigurationException(
                "`model` must be provided to `trainer.validate()` when it hasn't been passed in a previous run"
            )

        self.validate_loop.verbose = verbose

        # links data to the trainer
        self._data_connector.attach_data(model, val_dataloaders=dataloaders, datamodule=datamodule)

        self.validated_ckpt_path = self.__set_ckpt_path(
            ckpt_path, model_provided=model_provided, model_connected=self.lightning_module is not None
        )

        # run validate
        results = self._run(model, ckpt_path=self.validated_ckpt_path)

        assert self.state.stopped
        self.validating = False

        return results

    def test(
        self,
        model: Optional["pl.LightningModule"] = None,
        dataloaders: Optional[Union[EVAL_DATALOADERS, LightningDataModule]] = None,
        ckpt_path: Optional[str] = None,
        verbose: bool = True,
        datamodule: Optional[LightningDataModule] = None,
    ) -> _EVALUATE_OUTPUT:
        r"""
        Perform one evaluation epoch over the test set.
        It's separated from fit to make sure you never run on your test set until you want to.

        Args:
            model: The model to test.

            dataloaders: A :class:`torch.utils.data.DataLoader` or a sequence of them,
                or a :class:`~pytorch_lightning.core.datamodule.LightningDataModule` specifying test samples.

            ckpt_path: Either ``best`` or path to the checkpoint you wish to test.
                If ``None`` and the model instance was passed, use the current weights.
                Otherwise, the best model checkpoint from the previous ``trainer.fit`` call will be loaded
                if a checkpoint callback is configured.

            verbose: If True, prints the test results.

            datamodule: An instance of :class:`~pytorch_lightning.core.datamodule.LightningDataModule`.

        Returns:
            List of dictionaries with metrics logged during the test phase, e.g., in model- or callback hooks
            like :meth:`~pytorch_lightning.core.lightning.LightningModule.test_step`,
            :meth:`~pytorch_lightning.core.lightning.LightningModule.test_epoch_end`, etc.
            The length of the list corresponds to the number of test dataloaders used.
        """
        self.training_type_plugin.model = model or self.lightning_module
        return self._call_and_handle_interrupt(self._test_impl, model, dataloaders, ckpt_path, verbose, datamodule)

    def _test_impl(
        self,
        model: Optional["pl.LightningModule"] = None,
        dataloaders: Optional[Union[EVAL_DATALOADERS, LightningDataModule]] = None,
        ckpt_path: Optional[str] = None,
        verbose: bool = True,
        datamodule: Optional[LightningDataModule] = None,
    ) -> _EVALUATE_OUTPUT:
        # --------------------
        # SETUP HOOK
        # --------------------
        Trainer._log_api_event("test")

        self.state.fn = TrainerFn.TESTING
        self.state.status = TrainerStatus.RUNNING
        self.testing = True

        # if a datamodule comes in as the second arg, then fix it for the user
        if isinstance(dataloaders, LightningDataModule):
            datamodule = dataloaders
            dataloaders = None
        # If you supply a datamodule you can't supply test_dataloaders
        if dataloaders is not None and datamodule:
            raise MisconfigurationException("You cannot pass both `trainer.test(dataloaders=..., datamodule=...)`")

        model_provided = model is not None
        model = model or self.lightning_module
        if model is None:
            raise MisconfigurationException(
                "`model` must be provided to `trainer.test()` when it hasn't been passed in a previous run"
            )

        self.test_loop.verbose = verbose

        # links data to the trainer
        self._data_connector.attach_data(model, test_dataloaders=dataloaders, datamodule=datamodule)

        self.tested_ckpt_path = self.__set_ckpt_path(
            ckpt_path, model_provided=model_provided, model_connected=self.lightning_module is not None
        )

        # run test
        results = self._run(model, ckpt_path=self.tested_ckpt_path)

        assert self.state.stopped
        self.testing = False

        return results

    def predict(
        self,
        model: Optional["pl.LightningModule"] = None,
        dataloaders: Optional[Union[EVAL_DATALOADERS, LightningDataModule]] = None,
        datamodule: Optional[LightningDataModule] = None,
        return_predictions: Optional[bool] = None,
        ckpt_path: Optional[str] = None,
    ) -> Optional[_PREDICT_OUTPUT]:
        r"""
        Run inference on your data.
        This will call the model forward function to compute predictions. Useful to perform distributed
        and batched predictions. Logging is disabled in the predict hooks.

        Args:
            model: The model to predict with.

            dataloaders: A :class:`torch.utils.data.DataLoader` or a sequence of them,
                or a :class:`~pytorch_lightning.core.datamodule.LightningDataModule` specifying prediction samples.

            datamodule: The datamodule with a predict_dataloader method that returns one or more dataloaders.

            return_predictions: Whether to return predictions.
                ``True`` by default except when an accelerator that spawns processes is used (not supported).

            ckpt_path: Either ``best`` or path to the checkpoint you wish to predict.
                If ``None`` and the model instance was passed, use the current weights.
                Otherwise, the best model checkpoint from the previous ``trainer.fit`` call will be loaded
                if a checkpoint callback is configured.

        Returns:
            Returns a list of dictionaries, one for each provided dataloader containing their respective predictions.
        """
        self.training_type_plugin.model = model or self.lightning_module
        return self._call_and_handle_interrupt(
            self._predict_impl, model, dataloaders, datamodule, return_predictions, ckpt_path
        )

    def _predict_impl(
        self,
        model: Optional["pl.LightningModule"] = None,
        dataloaders: Optional[Union[EVAL_DATALOADERS, LightningDataModule]] = None,
        datamodule: Optional[LightningDataModule] = None,
        return_predictions: Optional[bool] = None,
        ckpt_path: Optional[str] = None,
    ) -> Optional[_PREDICT_OUTPUT]:
        # --------------------
        # SETUP HOOK
        # --------------------
        Trainer._log_api_event("predict")

        self.state.fn = TrainerFn.PREDICTING
        self.state.status = TrainerStatus.RUNNING
        self.predicting = True

        self.predict_loop.return_predictions = return_predictions

        # if a datamodule comes in as the second arg, then fix it for the user
        if isinstance(dataloaders, LightningDataModule):
            datamodule = dataloaders
            dataloaders = None
        if dataloaders is not None and datamodule:
            raise MisconfigurationException("You cannot pass both `trainer.predict(dataloaders=..., datamodule=...)`")

        model_provided = model is not None
        model = model or self.lightning_module
        if model is None:
            raise MisconfigurationException(
                "`model` must be provided to `trainer.predict()` when it hasn't been passed in a previous run"
            )

        # links data to the trainer
        self._data_connector.attach_data(model, predict_dataloaders=dataloaders, datamodule=datamodule)

        self.predicted_ckpt_path = self.__set_ckpt_path(
            ckpt_path, model_provided=model_provided, model_connected=self.lightning_module is not None
        )

        results = self._run(model, ckpt_path=self.predicted_ckpt_path)

        assert self.state.stopped
        self.predicting = False

        return results

    def tune(
        self,
        model: "pl.LightningModule",
        train_dataloaders: Optional[Union[TRAIN_DATALOADERS, LightningDataModule]] = None,
        val_dataloaders: Optional[EVAL_DATALOADERS] = None,
        datamodule: Optional[LightningDataModule] = None,
        scale_batch_size_kwargs: Optional[Dict[str, Any]] = None,
        lr_find_kwargs: Optional[Dict[str, Any]] = None,
    ) -> Dict[str, Optional[Union[int, _LRFinder]]]:
        r"""
        Runs routines to tune hyperparameters before training.

        Args:
            model: Model to tune.

            train_dataloaders: A collection of :class:`torch.utils.data.DataLoader` or a
                :class:`~pytorch_lightning.core.datamodule.LightningDataModule` specifying training samples.
                In the case of multiple dataloaders, please see this :ref:`section <multiple-dataloaders>`.

            val_dataloaders: A :class:`torch.utils.data.DataLoader` or a sequence of them specifying validation samples.

            datamodule: An instance of :class:`~pytorch_lightning.core.datamodule.LightningDataModule`.

            scale_batch_size_kwargs: Arguments for :func:`~pytorch_lightning.tuner.batch_size_scaling.scale_batch_size`

            lr_find_kwargs: Arguments for :func:`~pytorch_lightning.tuner.lr_finder.lr_find`
        """
        Trainer._log_api_event("tune")

        self.state.fn = TrainerFn.TUNING
        self.state.status = TrainerStatus.RUNNING
        self.tuning = True

        # if a datamodule comes in as the second arg, then fix it for the user
        if isinstance(train_dataloaders, LightningDataModule):
            datamodule = train_dataloaders
            train_dataloaders = None
        # If you supply a datamodule you can't supply train_dataloader or val_dataloaders
        if (train_dataloaders is not None or val_dataloaders is not None) and datamodule is not None:
            raise MisconfigurationException(
                "You cannot pass `train_dataloader` or `val_dataloaders` to `trainer.tune(datamodule=...)`"
            )

        # links data to the trainer
        self._data_connector.attach_data(
            model, train_dataloaders=train_dataloaders, val_dataloaders=val_dataloaders, datamodule=datamodule
        )

        result = self.tuner._tune(model, scale_batch_size_kwargs=scale_batch_size_kwargs, lr_find_kwargs=lr_find_kwargs)

        assert self.state.stopped
        self.tuning = False

        return result

    def _restore_modules_and_callbacks(self, checkpoint_path: Optional[_PATH] = None) -> None:
        # restore modules after setup
        self.checkpoint_connector.resume_start(checkpoint_path)
        self.checkpoint_connector.restore_model()
        self.checkpoint_connector.restore_datamodule()
        if self.state.fn == TrainerFn.FITTING:
            # restore callback states
            self.checkpoint_connector.restore_callbacks()

    def _run(
        self, model: "pl.LightningModule", ckpt_path: Optional[str] = None
    ) -> Optional[Union[_EVALUATE_OUTPUT, _PREDICT_OUTPUT]]:
        # clean hparams
        if hasattr(model, "hparams"):
            parsing.clean_namespace(model.hparams)

        # attach model to the training type plugin
        self.training_type_plugin.connect(model)

        self._callback_connector._attach_model_callbacks()
        self._callback_connector._attach_model_logging_functions()

        verify_loop_configurations(self)

        # hook
        self._data_connector.prepare_data()

        # ----------------------------
        # SET UP TRAINING
        # ----------------------------
        self._call_callback_hooks("on_before_accelerator_backend_setup")
        self.training_type_plugin.setup_environment()
        self._call_setup_hook()  # allow user to setup lightning_module in accelerator environment

        # check if we should delay restoring checkpoint till later
        if not self.training_type_plugin.restore_checkpoint_after_setup:
            self._restore_modules_and_callbacks(ckpt_path)

        self._call_configure_sharded_model()  # allow user to setup in model sharded environment

        # ----------------------------
        # INSPECT THE CORE LOOPS
        # ----------------------------
        fr"""
             Lightning internal flow looks like this:
        {Trainer.fit} or {Trainer.test} or {Trainer.predict}  ||
                                |                             ||
                         spawn processes                      ||
           {self.training_type_plugin.setup_environment}      ||
                                |                             ||
                        setup accelerator                     ||
                           and strategy                       ||  LIGHTNING
                                |                             ||
                        {self._run_stage}                     ||  FLOW
                                |                             ||
                        {self._run_train}                     ||  DIRECTION
                     or {self._run_evaluate}                  ||
                     or {self._run_predict}                   ||
                                |                             ||
                             results                          \/
        This is used to guide readers to the core loops: train, test, predict.
        {self._run_predict} is the simplest to understand, use `Go to Definition` to read it :)
        """

        # ----------------------------
        # TRAIN
        # ----------------------------

        # reset logger connector
        self.logger_connector.reset_results()
        self.logger_connector.reset_metrics()

        # strategy will configure model and move it to the device
        self.training_type_plugin.setup(self)

        # hook
        if self.state.fn == TrainerFn.FITTING:
            self._call_callback_hooks("on_fit_start")
            self._call_lightning_module_hook("on_fit_start")

        self._log_hyperparams()

        if self.training_type_plugin.restore_checkpoint_after_setup:
            self._restore_modules_and_callbacks(ckpt_path)

        # restore optimizers, etc.
        self.checkpoint_connector.restore_training_state()

        self.checkpoint_connector.resume_end()

        results = self._run_stage()
        self._teardown()

        # ----------------------------
        # POST-Training CLEAN UP
        # ----------------------------
        # hook
        if self.state.fn == TrainerFn.FITTING:
            self._call_callback_hooks("on_fit_end")
            self._call_lightning_module_hook("on_fit_end")

        self._call_teardown_hook()

        if self.state.status != TrainerStatus.INTERRUPTED:
            self.state.status = TrainerStatus.FINISHED
        self.state.stage = None

        if isinstance(self.training_type_plugin, DDPSpawnPlugin):
            results = self.training_type_plugin._collect_rank_zero_results(self, results)

        return results

    def _log_hyperparams(self) -> None:
        # log hyper-parameters
        hparams_initial = None

        if self.logger is not None:
            # save exp to get started (this is where the first experiment logs are written)
            datamodule_log_hyperparams = self.datamodule._log_hyperparams if self.datamodule is not None else False

            if self.lightning_module._log_hyperparams and datamodule_log_hyperparams:
                datamodule_hparams = self.datamodule.hparams_initial
                lightning_hparams = self.lightning_module.hparams_initial
                inconsistent_keys = []
                for key in lightning_hparams.keys() & datamodule_hparams.keys():
                    lm_val, dm_val = lightning_hparams[key], datamodule_hparams[key]
                    if type(lm_val) != type(dm_val):
                        inconsistent_keys.append(key)
                    elif isinstance(lm_val, torch.Tensor) and id(lm_val) != id(dm_val):
                        inconsistent_keys.append(key)
                    elif lm_val != dm_val:
                        inconsistent_keys.append(key)
                if inconsistent_keys:
                    raise MisconfigurationException(
                        f"Error while merging hparams: the keys {inconsistent_keys} are present "
                        "in both the LightningModule's and LightningDataModule's hparams "
                        "but have different values."
                    )
                hparams_initial = {**lightning_hparams, **datamodule_hparams}
            elif self.lightning_module._log_hyperparams:
                hparams_initial = self.lightning_module.hparams_initial
            elif datamodule_log_hyperparams:
                hparams_initial = self.datamodule.hparams_initial

            if hparams_initial is not None:
                self.logger.log_hyperparams(hparams_initial)
            self.logger.log_graph(self.lightning_module)
            self.logger.save()

    def _teardown(self):
        """This is the Trainer's internal teardown, unrelated to the `teardown` hooks in LightningModule and
        Callback; those are handled by :meth:`_call_teardown_hook`."""
        self.training_type_plugin.post_dispatch(self)
        self.training_type_plugin.teardown()
        self._data_connector.teardown()
        self._active_loop.teardown()
        self.logger_connector.teardown()
        self.signal_connector.teardown()

    def run_stage(self) -> None:
        rank_zero_deprecation(
            "`Trainer.run_stage` is deprecated in v1.6 and will be removed in v1.8. Use"
            " `Trainer.{fit,validate,test,predict}` instead."
        )
        return self._run_stage()

    def _run_stage(self):
        self.training_type_plugin.barrier("run-stage")
        self.training_type_plugin.dispatch(self)
        self.__setup_profiler()

        if self.evaluating:
            return self._run_evaluate()
        if self.predicting:
            return self._run_predict()
        return self._run_train()

    def _pre_training_routine(self):
        # wait for all to join if on distributed
        self.training_type_plugin.barrier("setup_training")

        # register signals
        self.signal_connector.register_signal_handlers()

        # --------------------------
        # Pre-train
        # --------------------------
        self._call_callback_hooks("on_pretrain_routine_start")
        self._call_lightning_module_hook("on_pretrain_routine_start")

        self._call_callback_hooks("on_pretrain_routine_end")
        self._call_lightning_module_hook("on_pretrain_routine_end")

    def _run_train(self) -> None:
        self._pre_training_routine()

        if not self.is_global_zero and self.progress_bar_callback is not None:
            self.progress_bar_callback.disable()

        self._run_sanity_check(self.lightning_module)

        # enable train mode
        self.model.train()
        torch.set_grad_enabled(True)

        self.fit_loop.trainer = self
        with torch.autograd.set_detect_anomaly(self._detect_anomaly):
            self.fit_loop.run()

    def _run_evaluate(self) -> _EVALUATE_OUTPUT:
        if not self.is_global_zero and self.progress_bar_callback is not None:
            self.progress_bar_callback.disable()

        assert self.evaluating

        # reload dataloaders
        self._evaluation_loop._reload_evaluation_dataloaders()

        # reset trainer on this loop and all child loops in case user connected a custom loop
        self._evaluation_loop.trainer = self

        with self.profiler.profile(f"run_{self.state.stage}_evaluation"), torch.no_grad():
            eval_loop_results = self._evaluation_loop.run()

        # remove the tensors from the eval results
        for result in eval_loop_results:
            if isinstance(result, dict):
                for k, v in result.items():
                    if isinstance(v, torch.Tensor):
                        result[k] = v.cpu().item()

        return eval_loop_results

    def _run_predict(self) -> Optional[_PREDICT_OUTPUT]:
        self.reset_predict_dataloader(self.lightning_module)
        # reset trainer on this loop and all child loops in case user connected a custom loop
        self.predict_loop.trainer = self
        with torch.no_grad():
            return self.predict_loop.run()

    def _run_sanity_check(self, ref_model):
        should_sanity_check = (
            self.enable_validation
            and self.num_sanity_val_steps > 0
            # do not sanity check if restarting because it would mess up the loaded state
            and not self._evaluation_loop.restarting
        )

        # run tiny validation (if validation defined)
        # to make sure program won't crash during val
        if should_sanity_check:
            stage = self.state.stage
            self.sanity_checking = True

            # reset logger connector
            self.logger_connector.reset_results()
            self.logger_connector.reset_metrics()

            self._call_callback_hooks("on_sanity_check_start")

            # reload dataloaders
            self._evaluation_loop._reload_evaluation_dataloaders()

            # run eval step
            with torch.no_grad():
                self._evaluation_loop.run()

            self._call_callback_hooks("on_sanity_check_end")

            # reset logger connector
            self.logger_connector.reset_results()
            self.logger_connector.reset_metrics()

            # reset the seed to what it was before sanity check
            # prevents sanity check to affect random sampling in training
            reset_seed()

            # restore the previous stage when the sanity check if finished
            self.state.stage = stage

    def __set_ckpt_path(self, ckpt_path: Optional[str], model_provided: bool, model_connected: bool) -> Optional[str]:
        if model_provided and ckpt_path is None:
            # use passed model to function without loading weights
            return

        fn = self.state.fn.value

        if model_connected and ckpt_path is None:
            rank_zero_warn(
                f"`.{fn}(ckpt_path=None)` was called without a model."
                " The best model of the previous `fit` call will be used."
                f" You can pass `{fn}(ckpt_path='best')` to use and best model"
                " checkpoint and avoid this warning or"
                " `ckpt_path=trainer.checkpoint_callback.last_model_path` to use the last model."
            )
            ckpt_path = "best"

        if ckpt_path == "best":
            # if user requests the best checkpoint but we don't have it, error
            if not self.checkpoint_callback:
                raise MisconfigurationException(
                    f'`.{fn}(ckpt_path="best")` is set but `ModelCheckpoint` is not configured.'
                )
            if not self.checkpoint_callback.best_model_path:
                if self.fast_dev_run:
                    raise MisconfigurationException(
                        f"You cannot execute `.{fn}()` with `fast_dev_run=True` unless you do"
                        f" `.{fn}(ckpt_path=PATH)` as no checkpoint path was generated during fitting."
                    )
                raise MisconfigurationException(
                    f'`.{fn}(ckpt_path="best")` is set but `ModelCheckpoint` is not configured to save the best model.'
                )
            # load best weights
            ckpt_path = self.checkpoint_callback.best_model_path

        if not ckpt_path:
            raise MisconfigurationException(
                f"`.{fn}()` found no path for the best weights: {ckpt_path!r}. Please"
                f" specify a path for a checkpoint `.{fn}(ckpt_path=PATH)`"
            )
        return ckpt_path

    def _call_setup_hook(self) -> None:
        fn = self.state.fn._setup_fn

        self.training_type_plugin.barrier("pre_setup")

        if self.datamodule is not None:
            self.datamodule.setup(stage=fn)
        self._call_callback_hooks("setup", stage=fn)
        self._call_lightning_module_hook("setup", stage=fn)

        self.training_type_plugin.barrier("post_setup")

    def _call_configure_sharded_model(self) -> None:
        with self.training_type_plugin.model_sharded_context():
            self._handle_meta_model()
            self._call_lightning_module_hook("configure_sharded_model")
            self._call_callback_hooks("on_configure_sharded_model")

    def _handle_meta_model(self) -> None:
        if not is_on_meta_device(self.lightning_module):
            return

        if isinstance(self.training_type_plugin, DDPSpawnPlugin):
            raise MisconfigurationException("LightningModule on meta device isn't supported with spawn.")

        materialize_module(self.lightning_module)
        # the trainer reference is lost during materialization
        self.lightning_module.trainer = proxy(self)

    def _call_teardown_hook(self) -> None:
        fn = self.state.fn._setup_fn

        if self.datamodule is not None:
            self.datamodule.teardown(stage=fn)

        self._call_callback_hooks("teardown", stage=fn)
        self._call_lightning_module_hook("teardown", stage=fn)

        self.lightning_module._current_fx_name = None
        # these could have become stale if metrics are defined in `setup`
        self.lightning_module._metric_attributes = None

        # todo: TPU 8 cores hangs in flush with TensorBoard. Might do for all loggers.
        # It might be related to xla tensors blocked when moving the cpu kill loggers.
        if self.logger is not None:
            self.logger.finalize("success")

        # summarize profile results
        self.profiler.describe()

    def call_hook(
        self, hook_name: str, *args: Any, pl_module: Optional["pl.LightningModule"] = None, **kwargs: Any
    ) -> Any:
        r"""
        .. deprecated:: v1.6
            The Trainer's `call_hook` method was deprecated in v1.6 and will be removed in v1.8.
        """
        rank_zero_deprecation("The Trainer's `call_hook` method was deprecated in v1.6 and will be removed in v1.8.")
        pl_module = self.lightning_module or pl_module
        if pl_module:
            prev_fx_name = pl_module._current_fx_name
            pl_module._current_fx_name = hook_name

        # always profile hooks
        with self.profiler.profile(hook_name):

            # first call trainer hook
            callback_fx = getattr(self, hook_name, None)
            if callable(callback_fx):
                callback_fx(*args, **kwargs)

            # next call hook in lightningModule
            output = None
            model_fx = getattr(pl_module, hook_name, None)
            if callable(model_fx):
                output = model_fx(*args, **kwargs)

            # *Bad code alert*
            # The `Accelerator` mostly calls the `Strategy` but some of those calls are deprecated.
            # The following logic selectively chooses which hooks are called on each object.
            # In the case of `setup` and `teardown`, the hooks on the `LightningModule` should not call the hooks of the
            # same name in these objects as they are meant to be managed outside of the `LightningModule` lifecycle.
            # All of this should be fixed by #8506

            # call the accelerator hook
            if hook_name in ("on_train_start",) and hasattr(self.accelerator, hook_name):
                accelerator_hook = getattr(self.accelerator, hook_name)
                accelerator_output = accelerator_hook(*args, **kwargs)
                # Rely on the accelerator output if lightningModule hook returns nothing
                # Required for cases such as DataParallel where we reduce the output for the user
                # todo: move this data parallel logic into the data parallel strategy
                output = accelerator_output if output is None else output

            # call the ttp hook
            if hook_name not in ("setup", "teardown", "on_train_start") and hasattr(
                self.training_type_plugin, hook_name
            ):
                ttp_hook = getattr(self.training_type_plugin, hook_name)
                ttp_output = ttp_hook(*args, **kwargs)
                output = ttp_output if output is None else output

        if pl_module:
            # restore current_fx when nested context
            pl_module._current_fx_name = prev_fx_name

        return output

    def _call_lightning_module_hook(
        self,
        hook_name: str,
        *args: Any,
        pl_module: Optional["pl.LightningModule"] = None,
        **kwargs: Any,
    ) -> Any:
        pl_module = pl_module or self.lightning_module

        if pl_module is None:
            raise TypeError("No Lightning Module is available to call hooks on")

        fn = getattr(pl_module, hook_name)
        if not callable(fn):
            return

        prev_fx_name = pl_module._current_fx_name
        pl_module._current_fx_name = hook_name

        with self.profiler.profile(f"[LightningModule]{pl_module.__class__.__name__}.{hook_name}"):
            output = fn(*args, **kwargs)

        # restore current_fx when nested context
        pl_module._current_fx_name = prev_fx_name

        return output

    def _call_callback_hooks(
        self,
        hook_name: str,
        *args: Any,
        **kwargs: Any,
    ) -> None:
        # TODO: remove if block in v1.8
        if hook_name in ("on_init_start", "on_init_end"):
            # these `Callback` hooks are the only ones that do not take a lightning module.
            # we also don't profile bc profiler hasn't been set yet
            for callback in self.callbacks:
                fn = getattr(callback, hook_name)
                if callable(fn):
                    fn(self, *args, **kwargs)
            return

        pl_module = self.lightning_module
        if pl_module:
            prev_fx_name = pl_module._current_fx_name
            pl_module._current_fx_name = hook_name

        # TODO: remove if block in v1.7
        if hook_name == "on_train_batch_start":
            with self.profiler.profile(hook_name):
                self._on_train_batch_start(*args, **kwargs)
        elif hook_name == "on_train_batch_end":
            with self.profiler.profile(hook_name):
                self._on_train_batch_end(*args, **kwargs)
        else:
            for callback in self.callbacks:
                fn = getattr(callback, hook_name)
                if callable(fn):
                    with self.profiler.profile(f"[Callback]{callback.state_key}.{hook_name}"):
                        fn(self, self.lightning_module, *args, **kwargs)

        if pl_module:
            # restore current_fx when nested context
            pl_module._current_fx_name = prev_fx_name

    # TODO: Delete this in v1.7 (deprecations: #9816 and #11148)
    def _on_train_batch_start(self, batch, batch_idx, dataloader_idx=0):
        r"""Called when the training batch begins. This function is needed because of two different deprecations affecting
        the original function in TrainerCallbackHookMixin: #9816 and #11148.
        """
        for callback in self.callbacks:
            if is_param_in_hook_signature(callback.on_train_batch_start, "dataloader_idx", explicit=True):
                callback.on_train_batch_start(self, self.lightning_module, batch, batch_idx, 0)
            else:
                callback.on_train_batch_start(self, self.lightning_module, batch, batch_idx)

    # TODO: Delete this in v1.7 (deprecations: #9816 and #11148)
    def _on_train_batch_end(self, outputs: STEP_OUTPUT, batch, batch_idx, dataloader_idx=0):
        r"""Called when the training batch ends. This function is needed because of two different deprecations affecting
        the original function in TrainerCallbackHookMixin: #9816 and #11148.
        """
        for callback in self.callbacks:
            if is_param_in_hook_signature(callback.on_train_batch_end, "dataloader_idx", explicit=True):
                callback.on_train_batch_end(self, self.lightning_module, outputs, batch, batch_idx, 0)
            else:
                callback.on_train_batch_end(self, self.lightning_module, outputs, batch, batch_idx)

    def _call_callbacks_on_save_checkpoint(self, checkpoint: Dict[str, Any]) -> Dict[str, dict]:
        """Called when saving a model checkpoint.

        Calls every callback's `on_save_checkpoint` hook. We have a dedicated function for this rather than using
        `_call_callback_hooks` because we have special logic for returning callback_states.
        """
        callback_states = {}
        for callback in self.callbacks:
            # TODO: Add profiling for on_save_checkpoint hook
            state = callback.on_save_checkpoint(self, self.lightning_module, checkpoint)
            if state:
                callback_states[callback.state_key] = state
        return callback_states

    def _call_callbacks_on_load_checkpoint(self, checkpoint: Dict[str, Any]) -> None:
        """Called when loading a model checkpoint.

        Calls every callback's `on_load_checkpoint` hook. We have a dedicated function for this rather than using
        `_call_callback_hooks` because we have special logic for getting callback_states.
        """
        callback_states: Dict[Union[Type, str], Dict] = checkpoint.get("callbacks")

        if callback_states is None:
            return

        is_legacy_ckpt = Version(checkpoint["pytorch-lightning_version"]) < Version("1.5.0dev")
        current_callbacks_keys = {cb._legacy_state_key if is_legacy_ckpt else cb.state_key for cb in self.callbacks}
        difference = callback_states.keys() - current_callbacks_keys
        if difference:
            rank_zero_warn(
                "Be aware that when using `ckpt_path`,"
                " callbacks used to create the checkpoint need to be provided during `Trainer` instantiation."
                f" Please add the following callbacks: {list(difference)}.",
            )

        for callback in self.callbacks:
            state = callback_states.get(callback.state_key, callback_states.get(callback._legacy_state_key))
            if state:
                state = deepcopy(state)
                # TODO: Add profiling for on_load_checkpoint hook
                callback.on_load_checkpoint(self, self.lightning_module, state)

    def _call_strategy_hook(
        self,
        hook_name: str,
        *args: Any,
        **kwargs: Any,
    ) -> Any:
        pl_module = self.lightning_module
        prev_fx_name = pl_module._current_fx_name
        pl_module._current_fx_name = hook_name

        fn = getattr(self.training_type_plugin, hook_name)
        if not callable(fn):
            return

        with self.profiler.profile(f"[Strategy]{self.training_type_plugin.__class__.__name__}.{hook_name}"):
            output = fn(*args, **kwargs)

        # restore current_fx when nested context
        pl_module._current_fx_name = prev_fx_name

        return output

    @staticmethod
    def _parse_devices(
        gpus: Optional[Union[List[int], str, int]],
        auto_select_gpus: bool,
        tpu_cores: Optional[Union[List[int], str, int]],
    ) -> Tuple[Optional[List[int]], Optional[Union[List[int], int]]]:
        return device_parser._parse_devices(gpus, auto_select_gpus, tpu_cores)

    @staticmethod
    def _log_api_event(event: str) -> None:
        torch._C._log_api_usage_once("lightning.trainer." + event)

    def __init_profiler(self, profiler: Optional[Union[BaseProfiler, str]]) -> None:
        if isinstance(profiler, str):
            PROFILERS = {
                "simple": SimpleProfiler,
                "advanced": AdvancedProfiler,
                "pytorch": PyTorchProfiler,
                "xla": XLAProfiler,
            }
            profiler = profiler.lower()
            if profiler not in PROFILERS:
                raise MisconfigurationException(
                    "When passing string value for the `profiler` parameter of `Trainer`,"
                    f" it can only be one of {list(PROFILERS.keys())}"
                )
            profiler_class = PROFILERS[profiler]
            profiler = profiler_class()
        self.profiler: BaseProfiler = profiler or PassThroughProfiler()

    def __setup_profiler(self) -> None:
        local_rank = self.local_rank if self.world_size > 1 else None
        self.profiler._lightning_module = proxy(self.lightning_module)
        self.profiler.setup(stage=self.state.fn._setup_fn, local_rank=local_rank, log_dir=self.log_dir)

    def _log_device_info(self) -> None:
        rank_zero_info(f"GPU available: {torch.cuda.is_available()}, used: {self._device_type == _AcceleratorType.GPU}")

        num_tpu_cores = (
            self.tpu_cores if self.tpu_cores is not None and self._device_type == _AcceleratorType.TPU else 0
        )
        rank_zero_info(f"TPU available: {_TPU_AVAILABLE}, using: {num_tpu_cores} TPU cores")

        num_ipus = self.ipus if self.ipus is not None else 0
        rank_zero_info(f"IPU available: {_IPU_AVAILABLE}, using: {num_ipus} IPUs")

        if torch.cuda.is_available() and self._device_type != _AcceleratorType.GPU:
            rank_zero_warn(
                "GPU available but not used. Set the gpus flag in your trainer `Trainer(gpus=1)` or script `--gpus=1`.",
                category=PossibleUserWarning,
            )

        if _TPU_AVAILABLE and self._device_type != _AcceleratorType.TPU:
            rank_zero_warn(
                "TPU available but not used. Set the `tpu_cores` flag in your trainer"
                " `Trainer(tpu_cores=8)` or script `--tpu_cores=8`."
            )

        if (
            _IPU_AVAILABLE
            and self._device_type != _AcceleratorType.IPU
            and not isinstance(self.accelerator, IPUAccelerator)
        ):
            rank_zero_warn(
                "IPU available but not used. Set the `ipus` flag in your trainer"
                " `Trainer(ipus=8)` or script `--ipus=8`."
            )

    def _on_exception(self) -> None:
        if not _fault_tolerant_training():
            return
        # save a checkpoint for fault tolerant training. we don't use `log_dir` to minimize the chances of failure.
        file_path = os.path.join(self.default_root_dir, ".pl_auto_save.ckpt")
        self.save_checkpoint(file_path)

    """
    Accelerator properties
    """

    @property
    def accelerator(self) -> Accelerator:
        return self.training_type_plugin.accelerator

    @property
    def training_type_plugin(self) -> Strategy:
        return self._accelerator_connector.training_type_plugin

    @property
    def precision_plugin(self) -> PrecisionPlugin:
        return self.training_type_plugin.precision_plugin

    @property
    def global_rank(self) -> int:
        return self.training_type_plugin.global_rank

    @property
    def local_rank(self) -> int:
        # some training types define a local rank
        return getattr(self.training_type_plugin, "local_rank", 0)

    @property
    def node_rank(self) -> int:
        # some training types define a node rank
        return getattr(self.training_type_plugin, "node_rank", 0)

    @property
    def world_size(self) -> int:
        # some training types define a world size
        return getattr(self.training_type_plugin, "world_size", 1)

    @property
    def should_rank_save_checkpoint(self) -> bool:
        rank_zero_deprecation(
            "`Trainer.should_rank_save_checkpoint` is deprecated in v1.6 and will be removed in v1.8.", stacklevel=5
        )
        ttp = self.training_type_plugin
<<<<<<< HEAD
        return isinstance(ttp, TPUSpawnStrategy) and ttp.local_rank == 0 or ttp.is_global_zero
=======
        return isinstance(ttp, pl.plugins.TPUSpawnStrategy) and ttp.local_rank == 0 or ttp.is_global_zero
>>>>>>> b2c3d01b

    @property
    def _distrib_type(self) -> _StrategyType:
        return self._accelerator_connector._distrib_type

    @property
    def _device_type(self) -> _AcceleratorType:
        return self._accelerator_connector._device_type

    @property
    def num_nodes(self) -> int:
        return self._accelerator_connector.num_nodes

    @property
    def num_processes(self) -> int:
        return self._accelerator_connector.num_processes

    @property
    def root_gpu(self) -> Optional[int]:
        return self._accelerator_connector.root_gpu

    @property
    def tpu_cores(self) -> int:
        return self._accelerator_connector.tpu_cores

    @property
    def ipus(self) -> int:
        return self._accelerator_connector.num_ipus

    @property
    def num_gpus(self) -> int:
        return self._accelerator_connector.num_gpus

    @property
    def devices(self) -> Optional[Union[List[int], str, int]]:
        return self._accelerator_connector.devices

    @property
    def data_parallel_device_ids(self) -> Optional[List[int]]:
        return self._accelerator_connector.parallel_device_ids

    @property
    def lightning_module(self) -> "pl.LightningModule":
        return self.training_type_plugin.lightning_module

    @property
    def optimizers(self) -> List[Optimizer]:
        return self.training_type_plugin.optimizers

    @optimizers.setter
    def optimizers(self, new_optims: Optional[List[Optimizer]]) -> None:
        # Necessary to rewrap optimizers to lightning
        # They will be re-created when accessing
        # the `lightning_optimizers` trainer property
        self._lightning_optimizers = None

        self.training_type_plugin.optimizers = new_optims

    @property
    def lr_schedulers(self) -> List[LRSchedulerTypeUnion]:
        return self.training_type_plugin.lr_schedulers

    @lr_schedulers.setter
    def lr_schedulers(self, new_schedulers: List[LRSchedulerTypeUnion]) -> None:
        self.training_type_plugin.lr_schedulers = new_schedulers

    @property
    def optimizer_frequencies(self) -> list:
        return self.training_type_plugin.optimizer_frequencies

    @optimizer_frequencies.setter
    def optimizer_frequencies(self, new_freqs: list) -> None:
        self.training_type_plugin.optimizer_frequencies = new_freqs

    @property
    def amp_backend(self) -> Optional[AMPType]:
        if isinstance(self.precision_plugin, ApexMixedPrecisionPlugin):
            return AMPType.APEX
        if isinstance(self.precision_plugin, NativeMixedPrecisionPlugin):
            return AMPType.NATIVE
        return None

    @property
    def precision(self) -> Union[str, int]:
        return self.training_type_plugin.precision_plugin.precision

    @property
    def scaler(self) -> Optional[Any]:
        return getattr(self.precision_plugin, "scaler", None)

    @property
    def gpus(self) -> Optional[Union[List[int], str, int]]:
        return self._accelerator_connector.gpus

    @property
    def model(self) -> torch.nn.Module:
        """The LightningModule, but possibly wrapped into DataParallel or DistributedDataParallel.

        To access the pure LightningModule, use
        :meth:`~pytorch_lightning.trainer.trainer.Trainer.lightning_module` instead.
        """
        return self.training_type_plugin.model

    @model.setter
    def model(self, model: torch.nn.Module) -> None:
        """Setter for the model, pass-through to accelerator and plugin where the model reference is stored. Used
        by the Tuner to reset the state of Trainer and Accelerator.

        Args:
            model: The LightningModule, possibly wrapped into DataParallel or DistributedDataParallel, depending
                on the backend.
        """
        self.training_type_plugin.model = model

    """
    General properties
    """

    @property
    def log_dir(self) -> Optional[str]:
        if self.logger is None:
            dirpath = self.default_root_dir
        elif isinstance(self.logger, TensorBoardLogger):
            dirpath = self.logger.log_dir
        elif isinstance(self.logger, LoggerCollection):
            dirpath = self.default_root_dir
        else:
            dirpath = self.logger.save_dir

        dirpath = self.training_type_plugin.broadcast(dirpath)
        return dirpath

    @property
    def use_amp(self) -> bool:
        return self.precision == 16

    @property
    def is_global_zero(self) -> bool:
        return self.global_rank == 0

    @property
    def slurm_job_id(self) -> Optional[int]:
        rank_zero_deprecation("Method `slurm_job_id` is deprecated in v1.6.0 and will be removed in v1.7.0.")
        return SLURMEnvironment.job_id()

    @property
    def lightning_optimizers(self) -> List[LightningOptimizer]:
        if self._lightning_optimizers is None:
            self.convert_to_lightning_optimizers()
        return self._lightning_optimizers

    @property
    def distributed_sampler_kwargs(self) -> Optional[dict]:
        if isinstance(self.training_type_plugin, ParallelPlugin):
            return self.training_type_plugin.distributed_sampler_kwargs

    @property
    def data_parallel(self) -> bool:
        return self._distrib_type in (
            _StrategyType.DP,
            _StrategyType.DDP,
            _StrategyType.DDP_SPAWN,
            _StrategyType.DDP2,
        )

    @property
    def progress_bar_dict(self) -> dict:
        """Read-only for progress bar metrics."""
        rank_zero_deprecation(
            "`trainer.progress_bar_dict` is deprecated in v1.5 and will be removed in v1.7."
            " Use `ProgressBarBase.get_metrics` instead."
        )
        ref_model = self.lightning_module
        ref_model = cast(pl.LightningModule, ref_model)
        if self.progress_bar_callback:
            return self.progress_bar_callback.get_metrics(self, ref_model)
        return self.progress_bar_metrics

    @property
    def _should_reload_dl_epoch(self) -> bool:
        """Check if dataloader should be reloaded in the current epoch."""
        n_epochs = self.reload_dataloaders_every_n_epochs
        return n_epochs and (not self.current_epoch % n_epochs)

    @property
    def enable_validation(self) -> bool:
        """Check if we should run validation during training."""
        return (
            self._data_connector._val_dataloader_source.is_defined()
            and is_overridden("validation_step", self.lightning_module)
            and self.limit_val_batches > 0
        )

    @property
    def default_root_dir(self) -> str:
        """The default location to save artifacts of loggers, checkpoints etc.

        It is used as a fallback if logger or checkpoint callback do not define specific save paths.
        """
        if get_filesystem(self._default_root_dir).protocol == "file":
            return os.path.normpath(self._default_root_dir)
        return self._default_root_dir

    @property
    def weights_save_path(self) -> str:
        """
        The default root location to save weights (checkpoints), e.g., when the
        :class:`~pytorch_lightning.callbacks.model_checkpoint.ModelCheckpoint` does not define a file path.
        """
        if get_filesystem(self._weights_save_path).protocol == "file":
            return os.path.normpath(self._weights_save_path)
        return self._weights_save_path

    @property
    def early_stopping_callback(self) -> Optional[EarlyStopping]:
        """The first :class:`~pytorch_lightning.callbacks.early_stopping.EarlyStopping` callback in the
        Trainer.callbacks list, or ``None`` if it doesn't exist."""
        callbacks = self.early_stopping_callbacks
        return callbacks[0] if len(callbacks) > 0 else None

    @property
    def early_stopping_callbacks(self) -> List[EarlyStopping]:
        """A list of all instances of :class:`~pytorch_lightning.callbacks.early_stopping.EarlyStopping` found in
        the Trainer.callbacks list."""
        return [c for c in self.callbacks if isinstance(c, EarlyStopping)]

    @property
    def prediction_writer_callbacks(self) -> List[BasePredictionWriter]:
        """A list of all instances of :class:`~pytorch_lightning.callbacks.prediction_writer.BasePredictionWriter`
        found in the Trainer.callbacks list."""
        return [cb for cb in self.callbacks if isinstance(cb, BasePredictionWriter)]

    @property
    def checkpoint_callback(self) -> Optional[ModelCheckpoint]:
        """The first :class:`~pytorch_lightning.callbacks.model_checkpoint.ModelCheckpoint` callback in the
        Trainer.callbacks list, or ``None`` if it doesn't exist."""
        callbacks = self.checkpoint_callbacks
        return callbacks[0] if len(callbacks) > 0 else None

    @property
    def checkpoint_callbacks(self) -> List[ModelCheckpoint]:
        """A list of all instances of :class:`~pytorch_lightning.callbacks.model_checkpoint.ModelCheckpoint` found
        in the Trainer.callbacks list."""
        return [c for c in self.callbacks if isinstance(c, ModelCheckpoint)]

    @property
    def progress_bar_callback(self) -> Optional[ProgressBarBase]:
        """An instance of :class:`~pytorch_lightning.callbacks.progress.base.ProgressBarBase` found in the
        Trainer.callbacks list, or ``None`` if one doesn't exist."""
        for c in self.callbacks:
            if isinstance(c, ProgressBarBase):
                return c
        return None

    @property
    def resume_from_checkpoint(self) -> Optional[Union[str, Path]]:
        resume_from_checkpoint = self.checkpoint_connector.resume_from_checkpoint_fit_path
        if resume_from_checkpoint is not None:
            rank_zero_deprecation(
                "`trainer.resume_from_checkpoint` is deprecated in v1.5 and will be removed in v1.7."
                " Specify the fit checkpoint path with `trainer.fit(ckpt_path=)` instead."
            )

        return resume_from_checkpoint

    def save_checkpoint(self, filepath: _PATH, weights_only: bool = False) -> None:
        r"""
        Runs routine to create a checkpoint.

        Args:
            filepath: Path where checkpoint is saved.
            weights_only: If ``True``, will only save the model weights.

        """
        self.checkpoint_connector.save_checkpoint(filepath, weights_only)

    """
    Parsing properties
    """

    @classmethod
    def default_attributes(cls) -> dict:
        init_signature = inspect.signature(cls)
        return {k: v.default for k, v in init_signature.parameters.items()}

    @classmethod
    def get_deprecated_arg_names(cls) -> List:
        """Returns a list with deprecated Trainer arguments."""
        depr_arg_names = []
        for name, val in cls.__dict__.items():
            if name.startswith("DEPRECATED") and isinstance(val, (tuple, list)):
                depr_arg_names.extend(val)
        return depr_arg_names

    @classmethod
    def from_argparse_args(cls: Any, args: Union[Namespace, ArgumentParser], **kwargs) -> Any:
        return from_argparse_args(cls, args, **kwargs)

    @classmethod
    def parse_argparser(cls, arg_parser: Union[ArgumentParser, Namespace]) -> Namespace:
        return parse_argparser(cls, arg_parser)

    @classmethod
    def match_env_arguments(cls) -> Namespace:
        return parse_env_variables(cls)

    @classmethod
    def add_argparse_args(cls, parent_parser: ArgumentParser, **kwargs) -> ArgumentParser:
        return add_argparse_args(cls, parent_parser, **kwargs)

    """
    State properties
    """

    @property
    def interrupted(self) -> bool:
        return self.state.status == TrainerStatus.INTERRUPTED

    @property
    def training(self) -> bool:
        return self.state.stage == RunningStage.TRAINING

    @training.setter
    def training(self, val: bool) -> None:
        if val:
            self.state.stage = RunningStage.TRAINING
        elif self.training:
            self.state.stage = None

    @property
    def testing(self) -> bool:
        return self.state.stage == RunningStage.TESTING

    @testing.setter
    def testing(self, val: bool) -> None:
        if val:
            self.state.stage = RunningStage.TESTING
        elif self.testing:
            self.state.stage = None

    @property
    def predicting(self) -> bool:
        return self.state.stage == RunningStage.PREDICTING

    @predicting.setter
    def predicting(self, val: bool) -> None:
        if val:
            self.state.stage = RunningStage.PREDICTING
        elif self.predicting:
            self.state.stage = None

    @property
    def tuning(self) -> bool:
        return self.state.stage == RunningStage.TUNING

    @tuning.setter
    def tuning(self, val: bool) -> None:
        if val:
            self.state.stage = RunningStage.TUNING
        elif self.tuning:
            self.state.stage = None

    @property
    def validating(self) -> bool:
        return self.state.stage == RunningStage.VALIDATING

    @validating.setter
    def validating(self, val: bool) -> None:
        if val:
            self.state.stage = RunningStage.VALIDATING
        elif self.validating:
            self.state.stage = None

    @property
    def evaluating(self) -> bool:
        return self.state.stage and self.state.stage.evaluating

    @property
    def sanity_checking(self) -> bool:
        return self.state.stage == RunningStage.SANITY_CHECKING

    @sanity_checking.setter
    def sanity_checking(self, val: bool) -> None:
        if val:
            self.state.stage = RunningStage.SANITY_CHECKING
        elif self.sanity_checking:
            self.state.stage = None

    """
    Loop properties
    """

    @property
    def global_step(self) -> int:
        return self.fit_loop.global_step

    @property
    def current_epoch(self) -> int:
        return self.fit_loop.current_epoch

    @property
    def max_epochs(self) -> int:
        return self.fit_loop.max_epochs

    @property
    def min_epochs(self) -> Optional[int]:
        return self.fit_loop.min_epochs

    @property
    def max_steps(self) -> int:
        return self.fit_loop.max_steps

    @property
    def min_steps(self) -> Optional[int]:
        return self.fit_loop.min_steps

    @property
    def is_last_batch(self) -> bool:
        return self.fit_loop.epoch_loop.batch_progress.is_last_batch

    @property
    def fit_loop(self) -> FitLoop:
        return self._fit_loop

    @fit_loop.setter
    def fit_loop(self, loop: FitLoop):
        """Attach a custom fit loop to this Trainer.

        It will run with
        :meth:`~pytorch_lightning.trainer.trainer.Trainer.fit`.
        """
        loop.trainer = self
        self._fit_loop = loop

    @property
    def validate_loop(self) -> EvaluationLoop:
        return self._validate_loop

    @validate_loop.setter
    def validate_loop(self, loop: EvaluationLoop):
        """Attach a custom validation loop to this Trainer.

        It will run with
        :meth:`~pytorch_lightning.trainer.trainer.Trainer.validate`. Note that this loop is different from the one
        running during training inside the :meth:`pytorch_lightning.trainer.trainer.Trainer.fit` call.
        """
        loop.trainer = self
        self._validate_loop = loop

    @property
    def test_loop(self) -> EvaluationLoop:
        return self._test_loop

    @test_loop.setter
    def test_loop(self, loop: EvaluationLoop):
        """Attach a custom test loop to this Trainer.

        It will run with
        :meth:`~pytorch_lightning.trainer.trainer.Trainer.test`.
        """
        loop.trainer = self
        self._test_loop = loop

    @property
    def predict_loop(self) -> PredictionLoop:
        return self._predict_loop

    @predict_loop.setter
    def predict_loop(self, loop: PredictionLoop):
        """Attach a custom prediction loop to this Trainer.

        It will run with
        :meth:`~pytorch_lightning.trainer.trainer.Trainer.predict`.
        """
        loop.trainer = self
        self._predict_loop = loop

    @property
    def verbose_evaluate(self) -> bool:
        rank_zero_deprecation(
            "The `Trainer.verbose_evaluate` property has been deprecated and will be removed in v1.8. The current value"
            " returned is the union of the validate and test loop values. You can choose which one to access with"
            " `trainer.{validate,test}_loop.verbose`.",
            stacklevel=5,
        )
        return self.validate_loop.verbose or self.test_loop.verbose

    @verbose_evaluate.setter
    def verbose_evaluate(self, verbose: bool) -> None:
        rank_zero_deprecation(
            "The `Trainer.verbose_evaluate` property has been deprecated and will be removed in v1.8. This will set"
            " the value for both trainer.{validate,test}_loop.verbose`.",
            stacklevel=5,
        )
        self.validate_loop.verbose = verbose
        self.test_loop.verbose = verbose

    @property
    def _evaluation_loop(self) -> EvaluationLoop:
        if self.state.fn in (TrainerFn.FITTING, TrainerFn.TUNING):
            return self.fit_loop.epoch_loop.val_loop
        if self.state.fn == TrainerFn.VALIDATING:
            return self.validate_loop
        if self.state.fn == TrainerFn.TESTING:
            return self.test_loop
        raise RuntimeError("The `Trainer._evaluation_loop` property isn't defined. Accessed outside of scope")

    @property
    def _active_loop(self) -> Optional[Union[FitLoop, EvaluationLoop, PredictionLoop]]:
        if self.training:
            return self.fit_loop
        if self.sanity_checking or self.evaluating:
            return self._evaluation_loop
        if self.predicting:
            return self.predict_loop

    """
    Logging properties
    """

    @property
    def callback_metrics(self) -> dict:
        return self.logger_connector.callback_metrics

    @property
    def logged_metrics(self) -> dict:
        return self.logger_connector.logged_metrics

    @property
    def progress_bar_metrics(self) -> dict:
        return self.logger_connector.progress_bar_metrics

    @property
    def _results(self) -> Optional[_ResultCollection]:
        active_loop = self._active_loop
        if active_loop is not None:
            return active_loop._results

    def _exit_gracefully_on_signal(self) -> None:
        if not _fault_tolerant_training() or not self._should_terminate_gracefully():
            return
        raise ExitGracefullyException(0)

    def _should_terminate_gracefully(self) -> bool:
        value = torch.tensor(int(self._terminate_gracefully), device=self.training_type_plugin.root_device)
        return self.training_type_plugin.reduce(value, reduce_op="sum") > 0

    @property
    def weights_summary(self) -> Optional[str]:
        rank_zero_deprecation("`Trainer.weights_summary` is deprecated in v1.5 and will be removed in v1.7.")
        return self._weights_summary

    @weights_summary.setter
    def weights_summary(self, val: Optional[str]) -> None:
        rank_zero_deprecation("Setting `Trainer.weights_summary` is deprecated in v1.5 and will be removed in v1.7.")
        self._weights_summary = val

    """
    Other
    """

    # TODO: refactor this so that it can be done in LightningOptimizer
    def __getstate__(self):
        # remove lightning_optimizers
        self._lightning_optimizers = None
        return self.__dict__

    def __setstate__(self, state):
        self.__dict__ = state

    @property
    def terminate_on_nan(self) -> bool:
        rank_zero_deprecation("`Trainer.terminate_on_nan` is deprecated in v1.5 and will be removed in 1.7.")
        return self._terminate_on_nan

    @terminate_on_nan.setter
    def terminate_on_nan(self, val: bool) -> None:
        rank_zero_deprecation(
            f"Setting `Trainer.terminate_on_nan = {val}` is deprecated in v1.5 and will be removed in 1.7."
            f" Please set `Trainer(detect_anomaly={val})` instead."
        )
        self._terminate_on_nan = val  # : 212


def _determine_batch_limits(batches: Union[int, float], name: str) -> Union[int, float]:
    if 0 <= batches <= 1:
        return batches
    if batches > 1 and batches % 1.0 == 0:
        return int(batches)
    raise MisconfigurationException(
        f"You have passed invalid value {batches} for {name}, it has to be in [0.0, 1.0] or an int."
    )<|MERGE_RESOLUTION|>--- conflicted
+++ resolved
@@ -49,10 +49,6 @@
     PLUGIN_INPUT,
     PrecisionPlugin,
     Strategy,
-<<<<<<< HEAD
-    TPUSpawnStrategy,
-=======
->>>>>>> b2c3d01b
 )
 from pytorch_lightning.plugins.environments.slurm_environment import SLURMEnvironment
 from pytorch_lightning.plugins.training_type.ddp_spawn import _SpawnOutput
@@ -1777,11 +1773,7 @@
             "`Trainer.should_rank_save_checkpoint` is deprecated in v1.6 and will be removed in v1.8.", stacklevel=5
         )
         ttp = self.training_type_plugin
-<<<<<<< HEAD
-        return isinstance(ttp, TPUSpawnStrategy) and ttp.local_rank == 0 or ttp.is_global_zero
-=======
         return isinstance(ttp, pl.plugins.TPUSpawnStrategy) and ttp.local_rank == 0 or ttp.is_global_zero
->>>>>>> b2c3d01b
 
     @property
     def _distrib_type(self) -> _StrategyType:
