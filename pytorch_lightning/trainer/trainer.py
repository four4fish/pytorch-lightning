# Copyright The PyTorch Lightning team.
#
# Licensed under the Apache License, Version 2.0 (the "License");
# you may not use this file except in compliance with the License.
# You may obtain a copy of the License at
#
#     http://www.apache.org/licenses/LICENSE-2.0
#
# Unless required by applicable law or agreed to in writing, software
# distributed under the License is distributed on an "AS IS" BASIS,
# WITHOUT WARRANTIES OR CONDITIONS OF ANY KIND, either express or implied.
# See the License for the specific language governing permissions and
# limitations under the License.
"""Trainer to automate the training."""
import logging
import os
import traceback
import warnings
from datetime import timedelta
from pathlib import Path
from typing import Any, Dict, Iterable, List, Optional, Tuple, Union
from weakref import proxy

import torch

import pytorch_lightning as pl
from pytorch_lightning.accelerators import Accelerator, IPUAccelerator
from pytorch_lightning.callbacks import Callback
from pytorch_lightning.core.datamodule import LightningDataModule
from pytorch_lightning.loggers import LightningLoggerBase
from pytorch_lightning.loops import TrainingBatchLoop, TrainingEpochLoop
from pytorch_lightning.loops.dataloader.evaluation_loop import EvaluationLoop
from pytorch_lightning.loops.dataloader.prediction_loop import PredictionLoop
from pytorch_lightning.loops.fit_loop import FitLoop
from pytorch_lightning.plugins import Plugin
from pytorch_lightning.plugins.environments import ClusterEnvironment
from pytorch_lightning.profiler import (
    AdvancedProfiler,
    BaseProfiler,
    PassThroughProfiler,
    PyTorchProfiler,
    SimpleProfiler,
    XLAProfiler,
)
from pytorch_lightning.trainer.callback_hook import TrainerCallbackHookMixin
from pytorch_lightning.trainer.configuration_validator import ConfigValidator
from pytorch_lightning.trainer.connectors.accelerator_connector import AcceleratorConnector
from pytorch_lightning.trainer.connectors.callback_connector import CallbackConnector
from pytorch_lightning.trainer.connectors.checkpoint_connector import CheckpointConnector
from pytorch_lightning.trainer.connectors.data_connector import DataConnector
from pytorch_lightning.trainer.connectors.debugging_connector import DebuggingConnector
from pytorch_lightning.trainer.connectors.env_vars_connector import _defaults_from_env_vars
from pytorch_lightning.trainer.connectors.logger_connector import LoggerConnector
from pytorch_lightning.trainer.connectors.model_connector import ModelConnector
from pytorch_lightning.trainer.connectors.optimizer_connector import OptimizerConnector
from pytorch_lightning.trainer.connectors.slurm_connector import SLURMConnector
from pytorch_lightning.trainer.connectors.training_trick_connector import TrainingTricksConnector
from pytorch_lightning.trainer.data_loading import TrainerDataLoadingMixin
from pytorch_lightning.trainer.deprecated_api import DeprecatedTrainerAttributes
from pytorch_lightning.trainer.model_hooks import TrainerModelHooksMixin
from pytorch_lightning.trainer.optimizers import TrainerOptimizersMixin
from pytorch_lightning.trainer.properties import TrainerProperties
from pytorch_lightning.trainer.states import TrainerFn, TrainerState, TrainerStatus
from pytorch_lightning.tuner.auto_gpu_select import pick_multiple_gpus
from pytorch_lightning.tuner.lr_finder import _LRFinder
from pytorch_lightning.tuner.tuning import Tuner
from pytorch_lightning.utilities import (
    _IPU_AVAILABLE,
    _TPU_AVAILABLE,
    device_parser,
    DeviceType,
    parsing,
    rank_zero_deprecation,
    rank_zero_info,
    rank_zero_warn,
)
from pytorch_lightning.utilities.debugging import InternalDebugger
from pytorch_lightning.utilities.distributed import distributed_available
from pytorch_lightning.utilities.enums import DistributedType
from pytorch_lightning.utilities.exceptions import MisconfigurationException
from pytorch_lightning.utilities.imports import _fault_tolerant_enabled
from pytorch_lightning.utilities.model_helpers import is_overridden
from pytorch_lightning.utilities.model_summary import ModelSummary, summarize
from pytorch_lightning.utilities.seed import reset_seed
from pytorch_lightning.utilities.types import _EVALUATE_OUTPUT, _PREDICT_OUTPUT, EVAL_DATALOADERS, TRAIN_DATALOADERS

log = logging.getLogger(__name__)
# warnings to ignore in trainer
warnings.filterwarnings(
    "ignore", message="torch.distributed.reduce_op is deprecated, please use torch.distributed.ReduceOp instead"
)


class Trainer(
    TrainerProperties,
    TrainerCallbackHookMixin,
    TrainerModelHooksMixin,
    TrainerOptimizersMixin,
    TrainerDataLoadingMixin,
    DeprecatedTrainerAttributes,
):
    @_defaults_from_env_vars
    def __init__(
        self,
        logger: Union[LightningLoggerBase, Iterable[LightningLoggerBase], bool] = True,
        checkpoint_callback: bool = True,
        callbacks: Optional[Union[List[Callback], Callback]] = None,
        default_root_dir: Optional[str] = None,
        gradient_clip_val: float = 0.0,
        gradient_clip_algorithm: str = "norm",
        process_position: int = 0,
        num_nodes: int = 1,
        num_processes: int = 1,
        devices: Optional[Union[List[int], str, int]] = None,
        gpus: Optional[Union[List[int], str, int]] = None,
        auto_select_gpus: bool = False,
        tpu_cores: Optional[Union[List[int], str, int]] = None,
        ipus: Optional[int] = None,
        log_gpu_memory: Optional[str] = None,
        progress_bar_refresh_rate: Optional[int] = None,
        overfit_batches: Union[int, float] = 0.0,
        track_grad_norm: Union[int, float, str] = -1,
        check_val_every_n_epoch: int = 1,
        fast_dev_run: Union[int, bool] = False,
        accumulate_grad_batches: Union[int, Dict[int, int], List[list]] = 1,
        max_epochs: Optional[int] = None,
        min_epochs: Optional[int] = None,
        max_steps: Optional[int] = None,
        min_steps: Optional[int] = None,
        max_time: Optional[Union[str, timedelta, Dict[str, int]]] = None,
        limit_train_batches: Union[int, float] = 1.0,
        limit_val_batches: Union[int, float] = 1.0,
        limit_test_batches: Union[int, float] = 1.0,
        limit_predict_batches: Union[int, float] = 1.0,
        val_check_interval: Union[int, float] = 1.0,
        flush_logs_every_n_steps: int = 100,
        log_every_n_steps: int = 50,
        accelerator: Optional[Union[str, Accelerator]] = None,
        sync_batchnorm: bool = False,
        precision: int = 32,
        weights_summary: Optional[str] = "top",
        weights_save_path: Optional[str] = None,
        num_sanity_val_steps: int = 2,
        truncated_bptt_steps: Optional[int] = None,
        resume_from_checkpoint: Optional[Union[Path, str]] = None,
        profiler: Optional[Union[BaseProfiler, str]] = None,
        benchmark: bool = False,
        deterministic: bool = False,
        reload_dataloaders_every_n_epochs: int = 0,
        reload_dataloaders_every_epoch: bool = False,
        auto_lr_find: Union[bool, str] = False,
        replace_sampler_ddp: bool = True,
        terminate_on_nan: bool = False,
        auto_scale_batch_size: Union[str, bool] = False,
        prepare_data_per_node: bool = True,
        plugins: Optional[Union[List[Union[Plugin, ClusterEnvironment, str]], Plugin, ClusterEnvironment, str]] = None,
        amp_backend: str = "native",
        amp_level: str = "O2",
        distributed_backend: Optional[str] = None,
        move_metrics_to_cpu: bool = False,
        multiple_trainloader_mode: str = "max_size_cycle",
        stochastic_weight_avg: bool = False,
    ):
        r"""
        Customize every aspect of training via flags

        Args:

            accelerator: Previously known as distributed_backend (dp, ddp, ddp2, etc...).
                Can also take in an accelerator object for custom hardware.

            accumulate_grad_batches: Accumulates grads every k batches or as set up in the dict.

            amp_backend: The mixed precision backend to use ("native" or "apex")

            amp_level: The optimization level to use (O1, O2, etc...).

            auto_lr_find: If set to True, will make trainer.tune() run a learning rate finder,
                trying to optimize initial learning for faster convergence. trainer.tune() method will
                set the suggested learning rate in self.lr or self.learning_rate in the LightningModule.
                To use a different key set a string instead of True with the key name.

            auto_scale_batch_size: If set to True, will `initially` run a batch size
                finder trying to find the largest batch size that fits into memory.
                The result will be stored in self.batch_size in the LightningModule.
                Additionally, can be set to either `power` that estimates the batch size through
                a power search or `binsearch` that estimates the batch size through a binary search.

            auto_select_gpus: If enabled and `gpus` is an integer, pick available
                gpus automatically. This is especially useful when
                GPUs are configured to be in "exclusive mode", such
                that only one process at a time can access them.

            benchmark: If true enables cudnn.benchmark.

            callbacks: Add a callback or list of callbacks.

            checkpoint_callback: If ``True``, enable checkpointing.
                It will configure a default ModelCheckpoint callback if there is no user-defined ModelCheckpoint in
                :paramref:`~pytorch_lightning.trainer.trainer.Trainer.callbacks`.

            check_val_every_n_epoch: Check val every n train epochs.

            default_root_dir: Default path for logs and weights when no logger/ckpt_callback passed.
                Default: ``os.getcwd()``.
                Can be remote file paths such as `s3://mybucket/path` or 'hdfs://path/'

            deterministic: If true enables cudnn.deterministic.

            devices: Will be mapped to either `gpus`, `tpu_cores`, `num_processes` or `ipus`,
                based on the accelerator type.

            distributed_backend: deprecated. Please use 'accelerator'

            fast_dev_run: runs n if set to ``n`` (int) else 1 if set to ``True`` batch(es)
                of train, val and test to find any bugs (ie: a sort of unit test).

            flush_logs_every_n_steps: How often to flush logs to disk (defaults to every 100 steps).

            gpus: number of gpus to train on (int) or which GPUs to train on (list or str) applied per node

            gradient_clip_val: 0 means don't clip.

            gradient_clip_algorithm: 'value' means clip_by_value, 'norm' means clip_by_norm. Default: 'norm'

            limit_train_batches: How much of training dataset to check (float = fraction, int = num_batches)

            limit_val_batches: How much of validation dataset to check (float = fraction, int = num_batches)

            limit_test_batches: How much of test dataset to check (float = fraction, int = num_batches)

            limit_predict_batches: How much of prediction dataset to check (float = fraction, int = num_batches)

            logger: Logger (or iterable collection of loggers) for experiment tracking. A ``True`` value uses
                the default ``TensorBoardLogger``. ``False`` will disable logging. If multiple loggers are
                provided and the `save_dir` property of that logger is not set, local files (checkpoints,
                profiler traces, etc.) are saved in ``default_root_dir`` rather than in the ``log_dir`` of any
                of the individual loggers.

            log_gpu_memory: None, 'min_max', 'all'. Might slow performance

            log_every_n_steps: How often to log within steps (defaults to every 50 steps).

            prepare_data_per_node: If True, each LOCAL_RANK=0 will call prepare data.
                Otherwise only NODE_RANK=0, LOCAL_RANK=0 will prepare data

            process_position: orders the progress bar when running multiple models on same machine.

            progress_bar_refresh_rate: How often to refresh progress bar (in steps). Value ``0`` disables progress bar.
                Ignored when a custom progress bar is passed to :paramref:`~Trainer.callbacks`. Default: None, means
                a suitable value will be chosen based on the environment (terminal, Google COLAB, etc.).

            profiler: To profile individual steps during training and assist in identifying bottlenecks.

            overfit_batches: Overfit a fraction of training data (float) or a set number of batches (int).

            plugins: Plugins allow modification of core behavior like ddp and amp, and enable custom lightning plugins.

            precision: Double precision (64), full precision (32) or half precision (16). Can be used on CPU, GPU or
                TPUs.

            max_epochs: Stop training once this number of epochs is reached. Disabled by default (None).
                If both max_epochs and max_steps are not specified, defaults to ``max_epochs`` = 1000.

            min_epochs: Force training for at least these many epochs. Disabled by default (None).
                If both min_epochs and min_steps are not specified, defaults to ``min_epochs`` = 1.

            max_steps: Stop training after this number of steps. Disabled by default (None).

            min_steps: Force training for at least these number of steps. Disabled by default (None).

            max_time: Stop training after this amount of time has passed. Disabled by default (None).
                The time duration can be specified in the format DD:HH:MM:SS (days, hours, minutes seconds), as a
                :class:`datetime.timedelta`, or a dictionary with keys that will be passed to
                :class:`datetime.timedelta`.

            num_nodes: number of GPU nodes for distributed training.

            num_processes: number of processes for distributed training with distributed_backend="ddp_cpu"

            num_sanity_val_steps: Sanity check runs n validation batches before starting the training routine.
                Set it to `-1` to run all batches in all validation dataloaders.

            reload_dataloaders_every_n_epochs: Set to a non-negative integer to reload dataloaders every n epochs.
                Default: 0

            reload_dataloaders_every_epoch: Set to True to reload dataloaders every epoch.

                .. deprecated:: v1.4
                    ``reload_dataloaders_every_epoch`` has been deprecated in v1.4 and will be removed in v1.6.
                    Please use ``reload_dataloaders_every_n_epochs``.

            replace_sampler_ddp: Explicitly enables or disables sampler replacement. If not specified this
                will toggled automatically when DDP is used. By default it will add ``shuffle=True`` for
                train sampler and ``shuffle=False`` for val/test sampler. If you want to customize it,
                you can set ``replace_sampler_ddp=False`` and add your own distributed sampler.

            resume_from_checkpoint: Path/URL of the checkpoint from which training is resumed. If there is
                no checkpoint file at the path, start from scratch. If resuming from mid-epoch checkpoint,
                training will start from the beginning of the next epoch.

            sync_batchnorm: Synchronize batch norm layers between process groups/whole world.

            terminate_on_nan: If set to True, will terminate training (by raising a `ValueError`) at the
                end of each training batch, if any of the parameters or the loss are NaN or +/-inf.

            tpu_cores: How many TPU cores to train on (1 or 8) / Single TPU to train on [1]

            ipus: How many IPUs to train on.

            track_grad_norm: -1 no tracking. Otherwise tracks that p-norm. May be set to 'inf' infinity-norm.

            truncated_bptt_steps: Deprecated in v1.3 to be removed in 1.5.
                Please use :paramref:`~pytorch_lightning.core.lightning.LightningModule.truncated_bptt_steps` instead.

            val_check_interval: How often to check the validation set. Use float to check within a training epoch,
                use int to check every n steps (batches).

            weights_summary: Prints a summary of the weights when training begins.

            weights_save_path: Where to save weights if specified. Will override default_root_dir
                for checkpoints only. Use this if for whatever reason you need the checkpoints
                stored in a different place than the logs written in `default_root_dir`.
                Can be remote file paths such as `s3://mybucket/path` or 'hdfs://path/'
                Defaults to `default_root_dir`.

            move_metrics_to_cpu: Whether to force internal logged metrics to be moved to cpu.
                This can save some gpu memory, but can make training slower. Use with attention.

            multiple_trainloader_mode: How to loop over the datasets when there are multiple train loaders.
                In 'max_size_cycle' mode, the trainer ends one epoch when the largest dataset is traversed,
                and smaller datasets reload when running out of their data. In 'min_size' mode, all the datasets
                reload when reaching the minimum length of datasets.

            stochastic_weight_avg: Whether to use `Stochastic Weight Averaging (SWA)
                <https://pytorch.org/blog/pytorch-1.6-now-includes-stochastic-weight-averaging/>_`

        """
        super().__init__()
        Trainer._log_api_event("init")
        self.state = TrainerState()

        gpu_ids, tpu_cores = self._parse_devices(gpus, auto_select_gpus, tpu_cores)

        # init connectors
        self.dev_debugger = InternalDebugger(self)
        self.config_validator = ConfigValidator(self)
        self.data_connector = DataConnector(self, multiple_trainloader_mode)
        self.optimizer_connector = OptimizerConnector(self)

        self.accelerator_connector = AcceleratorConnector(
            num_processes,
            devices,
            tpu_cores,
            ipus,
            distributed_backend,
            accelerator,
            gpus,
            gpu_ids,
            num_nodes,
            sync_batchnorm,
            benchmark,
            replace_sampler_ddp,
            deterministic,
            precision,
            amp_backend,
            amp_level,
            plugins,
        )
        self.logger_connector = LoggerConnector(self, log_gpu_memory)
        self.model_connector = ModelConnector(self)
        self.callback_connector = CallbackConnector(self)
        self.debugging_connector = DebuggingConnector(self)
        self.training_tricks_connector = TrainingTricksConnector(self)
        self.checkpoint_connector = CheckpointConnector(self, resume_from_checkpoint)
        self.slurm_connector = SLURMConnector(self)
        self.tuner = Tuner(self)

        fit_loop = FitLoop(
            min_epochs=(1 if (min_epochs is None and min_steps is None) else min_epochs),
            max_epochs=(1000 if (max_epochs is None and max_steps is None) else max_epochs),
        )
        training_epoch_loop = TrainingEpochLoop(min_steps, max_steps)
        training_batch_loop = TrainingBatchLoop()
        training_validation_loop = EvaluationLoop()
        training_epoch_loop.connect(batch_loop=training_batch_loop, val_loop=training_validation_loop)
        fit_loop.connect(epoch_loop=training_epoch_loop)

        # default .fit() loop
        self.fit_loop = fit_loop

        # default .validate() loop
        self.validate_loop = EvaluationLoop()

        # default .test() loop
        self.test_loop = EvaluationLoop()

        # default .predict() loop
        self.predict_loop = PredictionLoop()

        # training state
        if weights_summary is not None and weights_summary not in ModelSummary.MODES:
            raise MisconfigurationException(
                f"`weights_summary` can be None, {', '.join(ModelSummary.MODES)}, but got {weights_summary}"
            )
        self.weights_summary = weights_summary
        self.shown_warnings = set()

        # init callbacks
        # Declare attributes to be set in callback_connector on_trainer_init
        self.callback_connector.on_trainer_init(
            callbacks,
            checkpoint_callback,
            progress_bar_refresh_rate,
            process_position,
            default_root_dir,
            weights_save_path,
            stochastic_weight_avg,
            max_time,
        )

        # hook
        self.on_init_start()

        # init optimizer + lr scheduler related flags
        self.optimizer_connector.on_trainer_init()

        # init data flags
        self.data_connector.on_trainer_init(
            check_val_every_n_epoch,
            reload_dataloaders_every_n_epochs,
            reload_dataloaders_every_epoch,
            prepare_data_per_node,
        )

        # init training tricks
        self.training_tricks_connector.on_trainer_init(
            gradient_clip_val,
            gradient_clip_algorithm,
            track_grad_norm,
            accumulate_grad_batches,
            truncated_bptt_steps,
            terminate_on_nan,
        )
        self._setup_on_init(num_sanity_val_steps)

        # configure tuner
        self.tuner.on_trainer_init(auto_lr_find, auto_scale_batch_size)

        # configure profiler
        self.__init_profiler(profiler)

        # init logger flags
        self.logger_connector.on_trainer_init(logger, flush_logs_every_n_steps, log_every_n_steps, move_metrics_to_cpu)

        # init debugging flags
        self.debugging_connector.on_init_start(
            limit_train_batches,
            limit_val_batches,
            limit_test_batches,
            limit_predict_batches,
            val_check_interval,
            overfit_batches,
            fast_dev_run,
        )

        # Callback system
        self.on_init_end()

    def _setup_on_init(self, num_sanity_val_steps: int) -> None:
        self._log_device_info()

        self.should_stop = False
        self.state = TrainerState()
        self.num_training_batches = 0
        self.train_dataloader = None

        if num_sanity_val_steps == -1:
            self.num_sanity_val_steps = float("inf")
        else:
            self.num_sanity_val_steps = num_sanity_val_steps

        self.num_sanity_val_batches = []
        self.num_test_batches = []
        self.num_val_batches = []
        self.test_dataloaders = None
        self.val_dataloaders = None

        # when true, print evaluation results in .validate() and .test()
        self.verbose_evaluate = True

        self.num_predict_batches = []

    def fit(
        self,
        model: "pl.LightningModule",
        train_dataloaders: Optional[Union[TRAIN_DATALOADERS, LightningDataModule]] = None,
        val_dataloaders: Optional[EVAL_DATALOADERS] = None,
        datamodule: Optional[LightningDataModule] = None,
        train_dataloader=None,  # TODO: remove with 1.6
    ) -> None:
        r"""
        Runs the full optimization routine.

        Args:
            model: Model to fit.

            train_dataloaders: A collection of :class:`torch.utils.data.DataLoader` or a
                :class:`~pytorch_lightning.core.datamodule.LightningDataModule` specifying training samples.
                In the case of multiple dataloaders, please see this :ref:`page <multiple-training-dataloaders>`.

            val_dataloaders: A :class:`torch.utils.data.DataLoader` or a sequence of them specifying validation samples.

            datamodule: An instance of :class:`~pytorch_lightning.core.datamodule.LightningDataModule`.
        """
        Trainer._log_api_event("fit")

        self.state.fn = TrainerFn.FITTING
        self.state.status = TrainerStatus.RUNNING
        self.training = True

        if train_dataloader is not None:
            rank_zero_deprecation(
                "`trainer.fit(train_dataloader)` is deprecated in v1.4 and will be removed in v1.6."
                " Use `trainer.fit(train_dataloaders)` instead. HINT: added 's'"
            )
            train_dataloaders = train_dataloader
        # if a datamodule comes in as the second arg, then fix it for the user
        if isinstance(train_dataloaders, LightningDataModule):
            datamodule = train_dataloaders
            train_dataloaders = None
        # If you supply a datamodule you can't supply train_dataloader or val_dataloaders
        if (train_dataloaders is not None or val_dataloaders is not None) and datamodule is not None:
            raise MisconfigurationException(
                "You cannot pass `train_dataloader` or `val_dataloaders` to `trainer.fit(datamodule=...)`"
            )

        # links data to the trainer
        self.data_connector.attach_data(
            model, train_dataloaders=train_dataloaders, val_dataloaders=val_dataloaders, datamodule=datamodule
        )

        self._run(model)

        assert self.state.stopped
        self.training = False

    def validate(
        self,
        model: Optional["pl.LightningModule"] = None,
        dataloaders: Optional[Union[EVAL_DATALOADERS, LightningDataModule]] = None,
        ckpt_path: Optional[str] = None,
        verbose: bool = True,
        datamodule: Optional[LightningDataModule] = None,
        val_dataloaders=None,  # TODO: remove with 1.6
    ) -> _EVALUATE_OUTPUT:
        r"""
        Perform one evaluation epoch over the validation set.

        Args:
            model: The model to validate.

            dataloaders: A :class:`torch.utils.data.DataLoader` or a sequence of them,
                or a :class:`~pytorch_lightning.core.datamodule.LightningDataModule` specifying validation samples.

            ckpt_path: Either ``best`` or path to the checkpoint you wish to validate.
                If ``None`` and the model instance was passed, use the current weights.
                Otherwise, the best model from the previous ``trainer.fit`` call will be loaded.

            verbose: If True, prints the validation results.

            datamodule: An instance of :class:`~pytorch_lightning.core.datamodule.LightningDataModule`.

        Returns:
            List of dictionaries with metrics logged during the validation phase, e.g., in model- or callback hooks
            like :meth:`~pytorch_lightning.core.lightning.LightningModule.validation_step`,
            :meth:`~pytorch_lightning.core.lightning.LightningModule.validation_epoch_end`, etc.
            The length of the list corresponds to the number of validation dataloaders used.
        """
        # --------------------
        # SETUP HOOK
        # --------------------
        Trainer._log_api_event("validate")
        self.verbose_evaluate = verbose

        self.state.fn = TrainerFn.VALIDATING
        self.state.status = TrainerStatus.RUNNING
        self.validating = True

        if val_dataloaders is not None:
            rank_zero_deprecation(
                "`trainer.validate(val_dataloaders)` is deprecated in v1.4 and will be removed in v1.6."
                " Use `trainer.validate(dataloaders)` instead."
            )
            dataloaders = val_dataloaders
        # if a datamodule comes in as the second arg, then fix it for the user
        if isinstance(dataloaders, LightningDataModule):
            datamodule = dataloaders
            dataloaders = None
        # If you supply a datamodule you can't supply val_dataloaders
        if dataloaders is not None and datamodule:
            raise MisconfigurationException("You cannot pass both `trainer.validate(dataloaders=..., datamodule=...)`")

        model_provided = model is not None
        model = model or self.lightning_module
        if model is None:
            raise MisconfigurationException(
                "`model` must be provided to `trainer.validate()` when it hasn't been passed in a previous run"
            )

        # links data to the trainer
        self.data_connector.attach_data(model, val_dataloaders=dataloaders, datamodule=datamodule)

        self.validated_ckpt_path = self.__set_ckpt_path(
            ckpt_path, model_provided=model_provided, model_connected=self.lightning_module is not None
        )

        # run validate
        results = self._run(model)

        assert self.state.stopped
        self.validating = False

        return results

    def test(
        self,
        model: Optional["pl.LightningModule"] = None,
        dataloaders: Optional[Union[EVAL_DATALOADERS, LightningDataModule]] = None,
        ckpt_path: Optional[str] = None,
        verbose: bool = True,
        datamodule: Optional[LightningDataModule] = None,
        test_dataloaders=None,  # TODO: remove with 1.6
    ) -> _EVALUATE_OUTPUT:
        r"""
        Perform one evaluation epoch over the test set. It's separated from
        fit to make sure you never run on your test set until you want to.

        Args:
            model: The model to test.

            dataloaders: A :class:`torch.utils.data.DataLoader` or a sequence of them,
                or a :class:`~pytorch_lightning.core.datamodule.LightningDataModule` specifying test samples.

            ckpt_path: Either ``best`` or path to the checkpoint you wish to test.
                If ``None`` and the model instance was passed, use the current weights.
                Otherwise, the best model from the previous ``trainer.fit`` call will be loaded.

            verbose: If True, prints the test results.

            datamodule: An instance of :class:`~pytorch_lightning.core.datamodule.LightningDataModule`.

        Returns:
            List of dictionaries with metrics logged during the test phase, e.g., in model- or callback hooks
            like :meth:`~pytorch_lightning.core.lightning.LightningModule.test_step`,
            :meth:`~pytorch_lightning.core.lightning.LightningModule.test_epoch_end`, etc.
            The length of the list corresponds to the number of test dataloaders used.
        """
        # --------------------
        # SETUP HOOK
        # --------------------
        Trainer._log_api_event("test")
        self.verbose_evaluate = verbose

        self.state.fn = TrainerFn.TESTING
        self.state.status = TrainerStatus.RUNNING
        self.testing = True

        if test_dataloaders is not None:
            rank_zero_deprecation(
                "`trainer.test(test_dataloaders)` is deprecated in v1.4 and will be removed in v1.6."
                " Use `trainer.test(dataloaders)` instead."
            )
            dataloaders = test_dataloaders
        # if a datamodule comes in as the second arg, then fix it for the user
        if isinstance(dataloaders, LightningDataModule):
            datamodule = dataloaders
            dataloaders = None
        # If you supply a datamodule you can't supply test_dataloaders
        if dataloaders is not None and datamodule:
            raise MisconfigurationException("You cannot pass both `trainer.test(dataloaders=..., datamodule=...)`")

        model_provided = model is not None
        model = model or self.lightning_module
        if model is None:
            raise MisconfigurationException(
                "`model` must be provided to `trainer.test()` when it hasn't been passed in a previous run"
            )

        # links data to the trainer
        self.data_connector.attach_data(model, test_dataloaders=dataloaders, datamodule=datamodule)

        self.tested_ckpt_path = self.__set_ckpt_path(
            ckpt_path, model_provided=model_provided, model_connected=self.lightning_module is not None
        )

        # run test
        results = self._run(model)

        assert self.state.stopped
        self.testing = False

        return results

    def predict(
        self,
        model: Optional["pl.LightningModule"] = None,
        dataloaders: Optional[Union[EVAL_DATALOADERS, LightningDataModule]] = None,
        datamodule: Optional[LightningDataModule] = None,
        return_predictions: Optional[bool] = None,
        ckpt_path: Optional[str] = None,
    ) -> Optional[_PREDICT_OUTPUT]:
        r"""

        Separates from fit to make sure you never run on your predictions set until you want to.
        This will call the model forward function to compute predictions.

        Args:
            model: The model to predict with.

            dataloaders: A :class:`torch.utils.data.DataLoader` or a sequence of them,
                or a :class:`~pytorch_lightning.core.datamodule.LightningDataModule` specifying prediction samples.

            datamodule: The datamodule with a predict_dataloader method that returns one or more dataloaders.

            return_predictions: Whether to return predictions.
                ``True`` by default except when an accelerator that spawns processes is used (not supported).

            ckpt_path: Either ``best`` or path to the checkpoint you wish to predict.
                If ``None`` and the model instance was passed, use the current weights.
                Otherwise, the best model from the previous ``trainer.fit`` call will be loaded.

        Returns:
            Returns a list of dictionaries, one for each provided dataloader containing their respective predictions.
        """

        # --------------------
        # SETUP HOOK
        # --------------------
        Trainer._log_api_event("predict")

        self.state.fn = TrainerFn.PREDICTING
        self.state.status = TrainerStatus.RUNNING
        self.predicting = True

        self.predict_loop.return_predictions = return_predictions

        # if a datamodule comes in as the second arg, then fix it for the user
        if isinstance(dataloaders, LightningDataModule):
            datamodule = dataloaders
            dataloaders = None
        if dataloaders is not None and datamodule:
            raise MisconfigurationException("You cannot pass both `trainer.predict(dataloaders=..., datamodule=...)`")

        model_provided = model is not None
        model = model or self.lightning_module
        if model is None:
            raise MisconfigurationException(
                "`model` must be provided to `trainer.predict()` when it hasn't been passed in a previous run"
            )

        # links data to the trainer
        self.data_connector.attach_data(model, predict_dataloaders=dataloaders, datamodule=datamodule)

        self.predicted_ckpt_path = self.__set_ckpt_path(
            ckpt_path, model_provided=model_provided, model_connected=self.lightning_module is not None
        )

        results = self._run(model)

        assert self.state.stopped
        self.predicting = False

        return results

    def tune(
        self,
        model: "pl.LightningModule",
        train_dataloaders: Optional[Union[TRAIN_DATALOADERS, LightningDataModule]] = None,
        val_dataloaders: Optional[EVAL_DATALOADERS] = None,
        datamodule: Optional[LightningDataModule] = None,
        scale_batch_size_kwargs: Optional[Dict[str, Any]] = None,
        lr_find_kwargs: Optional[Dict[str, Any]] = None,
        train_dataloader=None,  # TODO: remove with 1.6
    ) -> Dict[str, Optional[Union[int, _LRFinder]]]:
        r"""
        Runs routines to tune hyperparameters before training.

        Args:
            model: Model to tune.

            train_dataloaders: A collection of :class:`torch.utils.data.DataLoader` or a
                :class:`~pytorch_lightning.core.datamodule.LightningDataModule` specifying training samples.
                In the case of multiple dataloaders, please see this :ref:`page <multiple-training-dataloaders>`.

            val_dataloaders: A :class:`torch.utils.data.DataLoader` or a sequence of them specifying validation samples.

            datamodule: An instance of :class:`~pytorch_lightning.core.datamodule.LightningDataModule`.

            scale_batch_size_kwargs: Arguments for :func:`~pytorch_lightning.tuner.batch_size_scaling.scale_batch_size`

            lr_find_kwargs: Arguments for :func:`~pytorch_lightning.tuner.lr_finder.lr_find`
        """
        Trainer._log_api_event("tune")

        self.state.fn = TrainerFn.TUNING
        self.state.status = TrainerStatus.RUNNING
        self.tuning = True

        if train_dataloader is not None:
            rank_zero_deprecation(
                "`trainer.tune(train_dataloader)` is deprecated in v1.4 and will be removed in v1.6."
                " Use `trainer.tune(train_dataloaders)` instead. HINT: added 's'"
            )
            train_dataloaders = train_dataloader
        # if a datamodule comes in as the second arg, then fix it for the user
        if isinstance(train_dataloaders, LightningDataModule):
            datamodule = train_dataloaders
            train_dataloaders = None
        # If you supply a datamodule you can't supply train_dataloader or val_dataloaders
        if (train_dataloaders is not None or val_dataloaders is not None) and datamodule is not None:
            raise MisconfigurationException(
                "You cannot pass `train_dataloader` or `val_dataloaders` to `trainer.tune(datamodule=...)`"
            )

        # links data to the trainer
        self.data_connector.attach_data(
            model, train_dataloaders=train_dataloaders, val_dataloaders=val_dataloaders, datamodule=datamodule
        )

        result = self.tuner._tune(model, scale_batch_size_kwargs=scale_batch_size_kwargs, lr_find_kwargs=lr_find_kwargs)

        assert self.state.stopped
        self.tuning = False

        return result

    def _restore_modules_and_callbacks(self) -> None:
        # restore modules after setup
        if self.state.fn == TrainerFn.FITTING:
            self.checkpoint_connector.resume_start()
        self.checkpoint_connector.restore_datamodule()
        self.checkpoint_connector.restore_model()
        # restore callback states
        self.checkpoint_connector.restore_callbacks()

    def _load_checkpoint_weights(self):
        # only one process running at this point for TPUs, as spawn isn't triggered yet
        # todo: move this logic internally within the barrier.
        if not self._device_type == DeviceType.TPU:
            self.accelerator.barrier()
        rank_zero_info(f"Loading model weights from checkpoint at {self._ckpt_path}")
        self.checkpoint_connector.restore_model_weights(self._ckpt_path)

    def _run(self, model: "pl.LightningModule") -> Optional[Union[_EVALUATE_OUTPUT, _PREDICT_OUTPUT]]:
        # clean hparams
        if hasattr(model, "hparams"):
            parsing.clean_namespace(model.hparams)

        self.config_validator.verify_loop_configurations(model)

        # attach model log function to callback
        self.callback_connector.attach_model_logging_functions(model)

        # attach model to the training type plugin
        self.accelerator.connect(model)

        # hook
        self.data_connector.prepare_data()
        self.callback_connector._attach_model_callbacks()
<<<<<<< HEAD
=======

        if self._ckpt_path and not self.accelerator.restore_checkpoint_after_pre_dispatch:
            self._load_checkpoint_weights()
>>>>>>> 69cd927f

        # ----------------------------
        # SET UP TRAINING
        # ----------------------------
        self.call_hook("on_before_accelerator_backend_setup")
        self.accelerator.setup_environment()
        self._call_setup_hook()  # allow user to setup lightning_module in accelerator environment

        # check if we should delay restoring checkpoint till later
        if not self.accelerator.restore_checkpoint_after_pre_dispatch:
            self._restore_modules_and_callbacks()

        self._call_configure_sharded_model()  # allow user to setup in model sharded environment
<<<<<<< HEAD
        # TODO: `model` can be removed as an argument of `TrainingTypePlugin.setup` as it is already connected
        self.accelerator.setup(self, model)
=======
        self.accelerator.setup(self)
>>>>>>> 69cd927f

        # ----------------------------
        # INSPECT THE CORE LOOPS
        # ----------------------------
        fr"""
             Lightning internal flow looks like this:
        {Trainer.fit} or {Trainer.test} or {Trainer.predict}  ||
                                |                             ||
                        create accelerator                    ||
                                |                             ||
                         {self._dispatch}                     ||
                                |                             ||  LIGHTNING
                  {self.accelerator.start_training}           ||
                or {self.accelerator.start_evaluating}        ||
                or {self.accelerator.start_predicting}        ||  FLOW
                                |                             ||
                         {self.run_stage}                     ||
                                |                             ||  DIRECTION
                        {self._run_train}                     ||
                     or {self._run_evaluate}                  ||
                     or {self._run_predict}                   ||
                                |                             ||
                             results                          \/
        This is used to guide readers to the core loops: train, test, predict.
        {self._run_predict} is the simplest to understand, use `Go to Definition` to read it :)
        Search for `start_training` or `start_evaluating` or `start_predicting` in
        `pytorch_lightning/plugins/training_type_plugin` to find accelerator dispatch functions.
        """

        # ----------------------------
        # TRAIN
        # ----------------------------
        # hook
        if self.state.fn == TrainerFn.FITTING:
            self.call_hook("on_fit_start")

        # plugin will setup fitting (e.g. ddp will launch child processes)
        self._pre_dispatch()

        if self.accelerator.restore_checkpoint_after_pre_dispatch:
            if self._ckpt_path:
                self._load_checkpoint_weights()
            self._restore_modules_and_callbacks()

        # restore optimizers, etc.
        self.checkpoint_connector.restore_training_state()

        # dispatch `start_training` or `start_evaluating` or `start_predicting`
        self._dispatch()

        # plugin will finalized fitting (e.g. ddp_spawn will load trained model)
        self._post_dispatch()

        # ----------------------------
        # POST-Training CLEAN UP
        # ----------------------------
        # hook
        if self.state.fn == TrainerFn.FITTING:
            self.call_hook("on_fit_end")

<<<<<<< HEAD
        # teardown
        self._call_teardown_hook()
=======
        # teardown if necessary (similar calls for spawn plugins are excluded as they have
        # been included at the end of `new_process` functions)
        if self._distrib_type not in DistributedType.interactive_compatible_types():
            self._call_teardown_hook()
>>>>>>> 69cd927f

        if self.state.status != TrainerStatus.INTERRUPTED:
            self.state.status = TrainerStatus.FINISHED
        self.state.stage = None

        return self.accelerator.results

    def _pre_dispatch(self):
        self.accelerator.pre_dispatch(self)
        self._log_hyperparams()

    def _log_hyperparams(self):
        # log hyper-parameters
        hparams_initial = None

        if self.logger is not None:
            # save exp to get started (this is where the first experiment logs are written)
            datamodule_log_hyperparams = self.datamodule._log_hyperparams if self.datamodule is not None else False

            if self.lightning_module._log_hyperparams and datamodule_log_hyperparams:
                datamodule_hparams = self.datamodule.hparams_initial
                lightning_hparams = self.lightning_module.hparams_initial

                colliding_keys = lightning_hparams.keys() & datamodule_hparams.keys()
                if colliding_keys:
                    raise MisconfigurationException(
                        f"Error while merging hparams: the keys {colliding_keys} are present "
                        "in both the LightningModule's and LightningDataModule's hparams."
                    )
                hparams_initial = {**lightning_hparams, **datamodule_hparams}
            elif self.lightning_module._log_hyperparams:
                hparams_initial = self.lightning_module.hparams_initial
            elif datamodule_log_hyperparams:
                hparams_initial = self.datamodule.hparams_initial

            if hparams_initial is not None:
                self.logger.log_hyperparams(hparams_initial)
            self.logger.log_graph(self.lightning_module)
            self.logger.save()

    def _post_dispatch(self):
        self.accelerator.post_dispatch(self)
        # these `teardown` calls are here instead of in `_call_teardown_hook` since they are internal teardowns
        # which need to happen before.
        self.accelerator.teardown()
        self._active_loop.teardown()
        self.logger_connector.teardown()

    def _dispatch(self):
        if self.evaluating:
            self.accelerator.start_evaluating(self)
        elif self.predicting:
            self.accelerator.start_predicting(self)
        else:
            self.accelerator.start_training(self)

    def run_stage(self):
        self.accelerator.dispatch(self)
        self.__setup_profiler()

        if self.evaluating:
            return self._run_evaluate()
        if self.predicting:
            return self._run_predict()
        return self._run_train()

    def _pre_training_routine(self):
        # wait for all to join if on distributed
        self.accelerator.barrier("setup_training")

        # register auto-resubmit when on SLURM
        self.slurm_connector.register_slurm_signal_handlers()

        self.checkpoint_connector.resume_end()

        # --------------------------
        # Pre-train
        # --------------------------
        self.call_hook('on_pretrain_routine_start')

        # print model summary
        if self.is_global_zero and self.weights_summary is not None and not self.testing:
            max_depth = ModelSummary.MODES[self.weights_summary]
<<<<<<< HEAD
            self.lightning_module.summarize(max_depth=max_depth)
=======
            summarize(ref_model, max_depth=max_depth)
>>>>>>> 69cd927f

        self.call_hook('on_pretrain_routine_end')

    def _run_train(self) -> None:
        self._pre_training_routine()

        if not self.is_global_zero and self.progress_bar_callback is not None:
            self.progress_bar_callback.disable()

        self._run_sanity_check(self.lightning_module)

        # enable train mode
        self.model.train()
        torch.set_grad_enabled(True)

        # reload data when needed
        model = self.lightning_module

        self.reset_train_val_dataloaders(model)

        try:
            # reset trainer on this loop and all child loops in case user connected a custom loop
            self.fit_loop.trainer = self
            self.fit_loop.run()
        except KeyboardInterrupt:
            rank_zero_warn("Detected KeyboardInterrupt, attempting graceful shutdown...")
            # user could press Ctrl+c many times... only shutdown once
            if not self.interrupted:
                self.state.status = TrainerStatus.INTERRUPTED
                self.on_keyboard_interrupt()
                # same treatment as below
                self.accelerator.on_train_end()
        except BaseException:
            self.state.status = TrainerStatus.INTERRUPTED
            if distributed_available() and self.world_size > 1:
                # try syncing remaing processes, kill otherwise
                self.training_type_plugin.reconciliate_processes(traceback.format_exc())
            # give accelerators a chance to finish
            self.accelerator.on_train_end()
            self._on_expection()
            # reset bookkeeping
            self.state.stage = None
            raise

    def _run_evaluate(self) -> _EVALUATE_OUTPUT:
        if not self.is_global_zero and self.progress_bar_callback is not None:
            self.progress_bar_callback.disable()

        assert self.evaluating

        # reload dataloaders
        self._evaluation_loop.reload_evaluation_dataloaders()

        # reset trainer on this loop and all child loops in case user connected a custom loop
        self._evaluation_loop.trainer = self

        with self.profiler.profile(f"run_{self.state.stage}_evaluation"), torch.no_grad():
            eval_loop_results = self._evaluation_loop.run()

        # remove the tensors from the eval results
        for i, result in enumerate(eval_loop_results):
            if isinstance(result, dict):
                for k, v in result.items():
                    if isinstance(v, torch.Tensor):
                        result[k] = v.cpu().item()

        return eval_loop_results

    def _run_predict(self) -> Optional[_PREDICT_OUTPUT]:
        self.reset_predict_dataloader(self.lightning_module)
        # reset trainer on this loop and all child loops in case user connected a custom loop
        self.predict_loop.trainer = self
        with torch.no_grad():
            return self.predict_loop.run()

    def _run_sanity_check(self, ref_model):
        using_val_step = ref_model.val_dataloader is not None and is_overridden("validation_step", ref_model)
        should_sanity_check = using_val_step and self.num_sanity_val_steps > 0 and self.limit_val_batches > 0

        # run tiny validation (if validation defined)
        # to make sure program won't crash during val
        if should_sanity_check:
            stage = self.state.stage
            self.sanity_checking = True

            self.call_hook('on_sanity_check_start')

            # reload dataloaders
            self._evaluation_loop.reload_evaluation_dataloaders()

            # run eval step
            with torch.no_grad():
                self._evaluation_loop.run()

            self.call_hook('on_sanity_check_end')

            # reset validation metrics
            self.logger_connector.reset()

            # reset the seed to what it was before sanity check
            # prevents sanity check to affect random sampling in training
            reset_seed()

            # restore the previous stage when the sanity check if finished
            self.state.stage = stage

    def __set_ckpt_path(self, ckpt_path: Optional[str], model_provided: bool, model_connected: bool) -> Optional[str]:
        if model_provided and ckpt_path is None:
            # use passed model to function without loading weights
            return

        fn = self.state.fn.value

        if model_connected and ckpt_path is None:
            rank_zero_warn(
                f"`.{fn}(ckpt_path=None)` was called without a model. "
                "The best model of the previous `fit` call will be used. "
                f"You can pass `{fn}(ckpt_path='best')` to avoid this warning "
                "or `ckpt_path=trainer.model_checkpoint.last_model_path` to use the last model."
            )
            ckpt_path = "best"

        if ckpt_path == "best":
            # if user requests the best checkpoint but we don't have it, error
            if not self.checkpoint_callback.best_model_path:
                if self.fast_dev_run:
                    raise MisconfigurationException(
                        f"You cannot execute `.{fn}()` with `fast_dev_run=True` unless you do"
                        f" `.{fn}(ckpt_path=PATH)` as no checkpoint path was generated during fitting."
                    )
                raise MisconfigurationException(
                    f'`.{fn}(ckpt_path="best")` is set but `ModelCheckpoint` is not configured to save the best model.'
                )
            # load best weights
            ckpt_path = self.checkpoint_callback.best_model_path

        if not ckpt_path:
            raise MisconfigurationException(
                f'`.{fn}()` found no path for the best weights: "{ckpt_path}". Please'
                f" specify a path for a checkpoint `.{fn}(ckpt_path=PATH)`"
            )
        return ckpt_path

    def _call_setup_hook(self) -> None:
        fn = self.state.fn._setup_fn

        self.accelerator.barrier("pre_setup")

        if self.datamodule is not None:
            self.datamodule.setup(stage=fn)
<<<<<<< HEAD
        self.call_hook('setup', stage=fn)
=======
        self.setup(stage=fn)
        self.lightning_module.setup(stage=fn)
>>>>>>> 69cd927f

        self.accelerator.barrier("post_setup")

    def _call_configure_sharded_model(self) -> None:
        # Call configure sharded model hook if accelerator requests. In some cases
        # we will not call the hook; the hook has initialized the sharded model for example.

        # used on the model if the user re-create a trainer with resume_from_checkpoint
        model = self.lightning_module
        model_call_configure_sharded_model_hook = getattr(model, "call_configure_sharded_model_hook", False)
        if self.accelerator.call_configure_sharded_model_hook and not model_call_configure_sharded_model_hook:
            with self.accelerator.model_sharded_context():
<<<<<<< HEAD
                self.call_hook('configure_sharded_model')
                self.call_hook('on_configure_sharded_model')
=======
                model.configure_sharded_model()
                self.on_configure_sharded_model()
>>>>>>> 69cd927f
            model.call_configure_sharded_model_hook = True
            self.accelerator.call_configure_sharded_model_hook = False

    def _call_teardown_hook(self) -> None:
        fn = self.state.fn._setup_fn

        if self.datamodule is not None:
            self.datamodule.teardown(stage=fn)
<<<<<<< HEAD
        self.profiler.teardown(stage=fn)
        self.call_hook('teardown', stage=fn)
=======

        self.teardown(stage=fn)
        self.lightning_module.teardown(stage=fn)
>>>>>>> 69cd927f

        self.lightning_module._current_fx_name = None
        self.lightning_module._current_dataloader_idx = None
        # these could have become stale if metrics are defined in `setup`
        self.lightning_module._metric_attributes = None
<<<<<<< HEAD

    def call_hook(self, hook_name: str, *args, pl_module: Optional['pl.LightningModule'] = None, **kwargs) -> Any:
        # Note this implementation is copy/pasted into the TrainLoop class in TrainingEpochLoop._on_train_epoch_end_hook
        # This was done to manage the deprecation of the `outputs` argument to on_train_epoch_end
        # If making changes to this function, ensure that those changes are also made to
        # TrainingEpochLoop._on_train_epoch_end_hook
        pl_module = self.lightning_module or pl_module

        if pl_module:
            prev_fx_name = pl_module._current_fx_name
            pl_module._current_fx_name = hook_name
=======

        # todo: TPU 8 cores hangs in flush with TensorBoard. Might do for all loggers.
        # It might be related to xla tensors blocked when moving the cpu kill loggers.
        if self.logger is not None:
            self.logger.finalize("success")

        # summarize profile results
        self.profiler.describe()

    def call_hook(self, hook_name: str, *args, **kwargs) -> Any:
        if self.lightning_module:
            prev_fx_name = self.lightning_module._current_fx_name
            self.lightning_module._current_fx_name = hook_name
>>>>>>> 69cd927f

        # always profile hooks
        with self.profiler.profile(hook_name):

            # first call trainer hook
            callback_fx = getattr(self, hook_name, None)
            if callable(callback_fx):
                callback_fx(*args, **kwargs)

            # next call hook in lightningModule
            output = None
            model_fx = getattr(pl_module, hook_name, None)
            if callable(model_fx):
                output = model_fx(*args, **kwargs)

            # call the accelerator hook
            if hook_name not in ("setup", "teardown") and hasattr(self.accelerator, hook_name):
                accelerator_hook = getattr(self.accelerator, hook_name)
                accelerator_output = accelerator_hook(*args, **kwargs)
                # Rely on the accelerator output if lightningModule hook returns nothing
                # Required for cases such as DataParallel where we reduce the output for the user
                # todo: move this data parallel logic into the data parallel plugin
                output = accelerator_output if output is None else output

        if pl_module:
            # restore current_fx when nested context
            pl_module._current_fx_name = prev_fx_name

        return output

    def _parse_devices(
        self,
        gpus: Optional[Union[List[int], str, int]],
        auto_select_gpus: bool,
        tpu_cores: Optional[Union[List[int], str, int]],
    ) -> Tuple[Optional[List[int]], Optional[Union[List[int], int]]]:
        if auto_select_gpus and isinstance(gpus, int):
            gpus = pick_multiple_gpus(gpus)

        # TODO (@seannaren, @kaushikb11): Include IPU parsing logic here
        gpu_ids = device_parser.parse_gpu_ids(gpus)
        tpu_cores = device_parser.parse_tpu_cores(tpu_cores)
        return gpu_ids, tpu_cores

    @staticmethod
    def _log_api_event(event: str) -> None:
        torch._C._log_api_usage_once("lightning.trainer." + event)

    def __init_profiler(self, profiler: Optional[Union[BaseProfiler, str]]) -> None:
        if isinstance(profiler, str):
            PROFILERS = {
                "simple": SimpleProfiler,
                "advanced": AdvancedProfiler,
                "pytorch": PyTorchProfiler,
                "xla": XLAProfiler,
            }
            profiler = profiler.lower()
            if profiler not in PROFILERS:
                raise MisconfigurationException(
                    "When passing string value for the `profiler` parameter of `Trainer`,"
                    f" it can only be one of {list(PROFILERS.keys())}"
                )
            profiler_class = PROFILERS[profiler]
            profiler = profiler_class()
        self.profiler: BaseProfiler = profiler or PassThroughProfiler()

    def __setup_profiler(self) -> None:
        local_rank = self.local_rank if self.world_size > 1 else None
        self.profiler._lightning_module = proxy(self.lightning_module)
        self.profiler.setup(stage=self.state.fn._setup_fn, local_rank=local_rank, log_dir=self.log_dir)

    def _log_device_info(self) -> None:
        rank_zero_info(f"GPU available: {torch.cuda.is_available()}, used: {self._device_type == DeviceType.GPU}")

        num_tpu_cores = self.tpu_cores if self.tpu_cores is not None and self._device_type == DeviceType.TPU else 0
        rank_zero_info(f"TPU available: {_TPU_AVAILABLE}, using: {num_tpu_cores} TPU cores")

        num_ipus = self.ipus if self.ipus is not None else 0
        rank_zero_info(f"IPU available: {_IPU_AVAILABLE}, using: {num_ipus} IPUs")

        if torch.cuda.is_available() and self._device_type != DeviceType.GPU:
            rank_zero_warn(
                "GPU available but not used. Set the gpus flag in your trainer"
                " `Trainer(gpus=1)` or script `--gpus=1`."
            )

        if _TPU_AVAILABLE and self._device_type != DeviceType.TPU:
            rank_zero_warn(
                "TPU available but not used. Set the `tpu_cores` flag in your trainer"
                " `Trainer(tpu_cores=8)` or script `--tpu_cores=8`."
            )

        if _IPU_AVAILABLE and self._device_type != DeviceType.IPU and not isinstance(self.accelerator, IPUAccelerator):
            rank_zero_warn(
                "IPU available but not used. Set the `ipus` flag in your trainer"
                " `Trainer(ipus=8)` or script `--ipus=8`."
            )

    def _on_expection(self):
        if not _fault_tolerant_enabled():
            return
        # save a checkpoint for fault tolerant training. we don't use `log_dir` to minimize the chances of failure.
        file_path = os.path.join(self.default_root_dir, ".pl_auto_save.ckpt")
        self.save_checkpoint(file_path)<|MERGE_RESOLUTION|>--- conflicted
+++ resolved
@@ -868,12 +868,9 @@
         # hook
         self.data_connector.prepare_data()
         self.callback_connector._attach_model_callbacks()
-<<<<<<< HEAD
-=======
 
         if self._ckpt_path and not self.accelerator.restore_checkpoint_after_pre_dispatch:
             self._load_checkpoint_weights()
->>>>>>> 69cd927f
 
         # ----------------------------
         # SET UP TRAINING
@@ -887,12 +884,7 @@
             self._restore_modules_and_callbacks()
 
         self._call_configure_sharded_model()  # allow user to setup in model sharded environment
-<<<<<<< HEAD
-        # TODO: `model` can be removed as an argument of `TrainingTypePlugin.setup` as it is already connected
-        self.accelerator.setup(self, model)
-=======
         self.accelerator.setup(self)
->>>>>>> 69cd927f
 
         # ----------------------------
         # INSPECT THE CORE LOOPS
@@ -953,15 +945,10 @@
         if self.state.fn == TrainerFn.FITTING:
             self.call_hook("on_fit_end")
 
-<<<<<<< HEAD
-        # teardown
-        self._call_teardown_hook()
-=======
         # teardown if necessary (similar calls for spawn plugins are excluded as they have
         # been included at the end of `new_process` functions)
         if self._distrib_type not in DistributedType.interactive_compatible_types():
             self._call_teardown_hook()
->>>>>>> 69cd927f
 
         if self.state.status != TrainerStatus.INTERRUPTED:
             self.state.status = TrainerStatus.FINISHED
@@ -1040,18 +1027,14 @@
         # --------------------------
         # Pre-train
         # --------------------------
-        self.call_hook('on_pretrain_routine_start')
+        self.call_hook("on_pretrain_routine_start")
 
         # print model summary
         if self.is_global_zero and self.weights_summary is not None and not self.testing:
             max_depth = ModelSummary.MODES[self.weights_summary]
-<<<<<<< HEAD
-            self.lightning_module.summarize(max_depth=max_depth)
-=======
-            summarize(ref_model, max_depth=max_depth)
->>>>>>> 69cd927f
-
-        self.call_hook('on_pretrain_routine_end')
+            summarize(self.lightning_module, max_depth=max_depth)
+
+        self.call_hook("on_pretrain_routine_end")
 
     def _run_train(self) -> None:
         self._pre_training_routine()
@@ -1135,7 +1118,7 @@
             stage = self.state.stage
             self.sanity_checking = True
 
-            self.call_hook('on_sanity_check_start')
+            self.call_hook("on_sanity_check_start")
 
             # reload dataloaders
             self._evaluation_loop.reload_evaluation_dataloaders()
@@ -1144,7 +1127,7 @@
             with torch.no_grad():
                 self._evaluation_loop.run()
 
-            self.call_hook('on_sanity_check_end')
+            self.call_hook("on_sanity_check_end")
 
             # reset validation metrics
             self.logger_connector.reset()
@@ -1200,12 +1183,7 @@
 
         if self.datamodule is not None:
             self.datamodule.setup(stage=fn)
-<<<<<<< HEAD
-        self.call_hook('setup', stage=fn)
-=======
-        self.setup(stage=fn)
-        self.lightning_module.setup(stage=fn)
->>>>>>> 69cd927f
+        self.call_hook("setup", stage=fn)
 
         self.accelerator.barrier("post_setup")
 
@@ -1218,13 +1196,8 @@
         model_call_configure_sharded_model_hook = getattr(model, "call_configure_sharded_model_hook", False)
         if self.accelerator.call_configure_sharded_model_hook and not model_call_configure_sharded_model_hook:
             with self.accelerator.model_sharded_context():
-<<<<<<< HEAD
-                self.call_hook('configure_sharded_model')
-                self.call_hook('on_configure_sharded_model')
-=======
-                model.configure_sharded_model()
-                self.on_configure_sharded_model()
->>>>>>> 69cd927f
+                self.call_hook("configure_sharded_model")
+                self.call_hook("on_configure_sharded_model")
             model.call_configure_sharded_model_hook = True
             self.accelerator.call_configure_sharded_model_hook = False
 
@@ -1233,32 +1206,12 @@
 
         if self.datamodule is not None:
             self.datamodule.teardown(stage=fn)
-<<<<<<< HEAD
-        self.profiler.teardown(stage=fn)
-        self.call_hook('teardown', stage=fn)
-=======
-
-        self.teardown(stage=fn)
-        self.lightning_module.teardown(stage=fn)
->>>>>>> 69cd927f
+        self.call_hook("teardown", stage=fn)
 
         self.lightning_module._current_fx_name = None
         self.lightning_module._current_dataloader_idx = None
         # these could have become stale if metrics are defined in `setup`
         self.lightning_module._metric_attributes = None
-<<<<<<< HEAD
-
-    def call_hook(self, hook_name: str, *args, pl_module: Optional['pl.LightningModule'] = None, **kwargs) -> Any:
-        # Note this implementation is copy/pasted into the TrainLoop class in TrainingEpochLoop._on_train_epoch_end_hook
-        # This was done to manage the deprecation of the `outputs` argument to on_train_epoch_end
-        # If making changes to this function, ensure that those changes are also made to
-        # TrainingEpochLoop._on_train_epoch_end_hook
-        pl_module = self.lightning_module or pl_module
-
-        if pl_module:
-            prev_fx_name = pl_module._current_fx_name
-            pl_module._current_fx_name = hook_name
-=======
 
         # todo: TPU 8 cores hangs in flush with TensorBoard. Might do for all loggers.
         # It might be related to xla tensors blocked when moving the cpu kill loggers.
@@ -1268,11 +1221,13 @@
         # summarize profile results
         self.profiler.describe()
 
-    def call_hook(self, hook_name: str, *args, **kwargs) -> Any:
-        if self.lightning_module:
-            prev_fx_name = self.lightning_module._current_fx_name
-            self.lightning_module._current_fx_name = hook_name
->>>>>>> 69cd927f
+    def call_hook(
+        self, hook_name: str, *args: Any, pl_module: Optional["pl.LightningModule"] = None, **kwargs: Any
+    ) -> Any:
+        pl_module = self.lightning_module or pl_module
+        if pl_module:
+            prev_fx_name = pl_module._current_fx_name
+            pl_module._current_fx_name = hook_name
 
         # always profile hooks
         with self.profiler.profile(hook_name):
