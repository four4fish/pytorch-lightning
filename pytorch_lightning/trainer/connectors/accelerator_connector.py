# Copyright The PyTorch Lightning team.
#
# Licensed under the Apache License, Version 2.0 (the "License");
# you may not use this file except in compliance with the License.
# You may obtain a copy of the License at
#
#     http://www.apache.org/licenses/LICENSE-2.0
#
# Unless required by applicable law or agreed to in writing, software
# distributed under the License is distributed on an "AS IS" BASIS,
# WITHOUT WARRANTIES OR CONDITIONS OF ANY KIND, either express or implied.
# See the License for the specific language governing permissions and
# limitations under the License.

import logging
import os
from typing import List, Optional, Sequence, Union
from weakref import proxy

import torch

from pytorch_lightning.accelerators.accelerator import Accelerator
from pytorch_lightning.accelerators.cpu import CPUAccelerator
from pytorch_lightning.accelerators.gpu import GPUAccelerator
from pytorch_lightning.accelerators.ipu import IPUAccelerator
from pytorch_lightning.accelerators.tpu import TPUAccelerator
from pytorch_lightning.plugins import (
    ApexMixedPrecisionPlugin,
    CheckpointIO,
    DataParallelStrategy,
    DDP2Strategy,
    DDPFullyShardedStrategy,
<<<<<<< HEAD
    DDPPlugin,
    DDPShardedPlugin,
    DDPSpawnShardedPlugin,
    DDPSpawnStrategy,
    DeepSpeedPlugin,
=======
    DDPShardedStrategy,
    DDPSpawnPlugin,
    DDPSpawnShardedPlugin,
    DDPStrategy,
>>>>>>> 0c69c757
    DeepSpeedPrecisionPlugin,
    DeepSpeedStrategy,
    DoublePrecisionPlugin,
    FullyShardedNativeMixedPrecisionPlugin,
    HorovodStrategy,
    IPUPrecisionPlugin,
    IPUStrategy,
    NativeMixedPrecisionPlugin,
    PrecisionPlugin,
    ShardedNativeMixedPrecisionPlugin,
    SingleDevicePlugin,
    SingleTPUStrategy,
    Strategy,
    TPUBf16PrecisionPlugin,
    TPUPrecisionPlugin,
    TPUSpawnStrategy,
    TrainingTypePluginsRegistry,
)
from pytorch_lightning.plugins.environments import (
    ClusterEnvironment,
    KubeflowEnvironment,
    LightningEnvironment,
    LSFEnvironment,
    SLURMEnvironment,
    TorchElasticEnvironment,
)
from pytorch_lightning.utilities import (
    _AcceleratorType,
    _StrategyType,
    AMPType,
    device_parser,
    rank_zero_deprecation,
    rank_zero_info,
    rank_zero_warn,
)
from pytorch_lightning.utilities.enums import PrecisionType
from pytorch_lightning.utilities.exceptions import MisconfigurationException
from pytorch_lightning.utilities.imports import (
    _HOROVOD_AVAILABLE,
    _IPU_AVAILABLE,
    _TORCH_GREATER_EQUAL_1_8,
    _TPU_AVAILABLE,
)

if _HOROVOD_AVAILABLE:
    import horovod.torch as hvd

log = logging.getLogger(__name__)


class AcceleratorConnector:
    def __init__(
        self,
        num_processes,
        devices,
        tpu_cores,
        ipus,
        accelerator,
        strategy: Optional[Union[str, Strategy]],
        gpus,
        gpu_ids,
        num_nodes,
        sync_batchnorm,
        benchmark,
        replace_sampler_ddp,
        deterministic: bool,
        precision,
        amp_type,
        amp_level,
        plugins,
    ):
        # initialization
        self._device_type = _AcceleratorType.CPU
        self._distrib_type = None
        self._accelerator_type = None

        self.strategy = strategy.lower() if isinstance(strategy, str) else strategy
        # TODO: Rename this to something else once all the distributed flags are moved to strategy
        self.distributed_backend = accelerator

        self._init_deterministic(deterministic)

        self.num_processes = num_processes
        self.devices = devices
        # `gpus` is the input passed to the Trainer, whereas `gpu_ids` is a list of parsed gpu ids.
        self.gpus = gpus
        self.parallel_device_ids = gpu_ids
        self.tpu_cores = tpu_cores
        self.ipus = ipus
        self.num_nodes = num_nodes
        self.sync_batchnorm = sync_batchnorm
        self.benchmark = benchmark
        self.replace_sampler_ddp = replace_sampler_ddp
        if not PrecisionType.supported_type(precision):
            raise MisconfigurationException(
                f"Precision {repr(precision)} is invalid. Allowed precision values: {PrecisionType.supported_types()}"
            )
        self.precision = precision
        self.amp_type = amp_type.lower() if isinstance(amp_type, str) else None
        self.amp_level = amp_level

        self._precision_plugin: Optional[PrecisionPlugin] = None
        self._training_type_plugin: Optional[Strategy] = None
        self._cluster_environment: Optional[ClusterEnvironment] = None
        self._checkpoint_io: Optional[CheckpointIO] = None

        plugins = plugins if plugins is not None else []

        if isinstance(plugins, str):
            plugins = [plugins]

        if not isinstance(plugins, Sequence):
            plugins = [plugins]

        self.plugins = plugins

        self._handle_accelerator_and_strategy()

        self._validate_accelerator_and_devices()

        self._warn_if_devices_flag_ignored()

        self.select_accelerator_type()

        if self.strategy is not None:
            self._set_training_type_plugin()
        else:
            self.set_distributed_mode()

        self.handle_given_plugins()
        self._set_distrib_type_if_training_type_plugin_passed()

        self._cluster_environment = self.select_cluster_environment()

        self.update_device_type_if_ipu_plugin()
        self.update_device_type_if_training_type_plugin_passed()

        self._validate_accelerator_type()
        self._set_devices_if_none()

        self.training_type_plugin = self.final_training_type_plugin()
        self.accelerator = self.training_type_plugin.accelerator
        self._check_plugin_compatibility()

        # benchmarking
        # TODO: should this be moved to GPU accelerator?
        torch.backends.cudnn.benchmark = self.benchmark

        self.replace_sampler_ddp = replace_sampler_ddp

    def _init_deterministic(self, deterministic: bool) -> None:
        self.deterministic = deterministic
        if _TORCH_GREATER_EQUAL_1_8:
            torch.use_deterministic_algorithms(deterministic)
        else:
            torch.set_deterministic(deterministic)
        if deterministic:
            # fixing non-deterministic part of horovod
            # https://github.com/PyTorchLightning/pytorch-lightning/pull/1572/files#r420279383
            os.environ["HOROVOD_FUSION_THRESHOLD"] = str(0)
            # https://docs.nvidia.com/cuda/cublas/index.html#cublasApi_reproducibility
            os.environ["CUBLAS_WORKSPACE_CONFIG"] = ":4096:8"

    def select_accelerator_type(self) -> None:
        if self.distributed_backend == "auto":
            if self.has_tpu:
                self._accelerator_type = _AcceleratorType.TPU
            elif self.has_ipu:
                self._accelerator_type = _AcceleratorType.IPU
            elif self.has_gpu:
                self._accelerator_type = _AcceleratorType.GPU
            else:
                self._set_devices_to_cpu_num_processes()
                self._accelerator_type = _AcceleratorType.CPU
        elif self.distributed_backend == _AcceleratorType.TPU:
            if not self.has_tpu:
                msg = "TPUs are not available" if not _TPU_AVAILABLE else "you didn't pass `tpu_cores` to `Trainer`"
                raise MisconfigurationException(f"You passed `accelerator='tpu'`, but {msg}.")
            self._accelerator_type = _AcceleratorType.TPU
        elif self.distributed_backend == _AcceleratorType.IPU:
            if not self.has_ipu:
                msg = "IPUs are not available" if not _IPU_AVAILABLE else "you didn't pass `ipus` to `Trainer`"
                raise MisconfigurationException(f"You passed `accelerator='ipu'`, but {msg}.")
            self._accelerator_type = _AcceleratorType.IPU
        elif self.distributed_backend == _AcceleratorType.GPU:
            if not self.has_gpu:
                msg = "you didn't pass `gpus` to `Trainer`" if torch.cuda.is_available() else "GPUs are not available"
                raise MisconfigurationException(f"You passed `accelerator='gpu'`, but {msg}.")
            self._accelerator_type = _AcceleratorType.GPU
        elif self.distributed_backend == _AcceleratorType.CPU:
            self._set_devices_to_cpu_num_processes()
            self._accelerator_type = _AcceleratorType.CPU

        if self.distributed_backend in self.accelerator_types:
            self.distributed_backend = None

    def _validate_accelerator_and_devices(self) -> None:
        if self.distributed_backend not in self.accelerator_types and self.devices is not None:
            raise MisconfigurationException(
                f"You passed `devices={self.devices}` but haven't specified"
                " `accelerator=('auto'|'tpu'|'gpu'|'ipu'|'cpu')` for the devices mapping,"
                f" got `accelerator={self.distributed_backend!r}`."
            )

    def _validate_accelerator_type(self) -> None:
        if self._accelerator_type and self._accelerator_type != self._device_type:
            # internal error: should not happen.
            raise ValueError(
                f"Mismatch between the requested accelerator type ({self._accelerator_type})"
                f" and assigned device type ({self._device_type})."
            )
        self._accelerator_type = self._device_type

    def _warn_if_devices_flag_ignored(self) -> None:
        if self.devices is None:
            return
        devices_warning = f"The flag `devices={self.devices}` will be ignored, as you have set"
        if self.distributed_backend in ("auto", _AcceleratorType.TPU):
            if self.tpu_cores is not None:
                rank_zero_warn(f"{devices_warning} `tpu_cores={self.tpu_cores}`")
        elif self.distributed_backend in ("auto", _AcceleratorType.IPU):
            if self.ipus is not None:
                rank_zero_warn(f"{devices_warning} `ipus={self.ipus}`")
        elif self.distributed_backend in ("auto", _AcceleratorType.GPU):
            if self.gpus is not None:
                rank_zero_warn(f"{devices_warning} `gpus={self.gpus}`")
        elif self.distributed_backend in ("auto", _AcceleratorType.CPU):
            if self.num_processes != 1:
                rank_zero_warn(f"{devices_warning} `num_processes={self.num_processes}`")

    def _set_devices_if_none(self) -> None:
        if self.devices is not None:
            return
        if self._accelerator_type == _AcceleratorType.TPU:
            self.devices = self.tpu_cores
        elif self._accelerator_type == _AcceleratorType.IPU:
            self.devices = self.ipus
        elif self._accelerator_type == _AcceleratorType.GPU:
            self.devices = self.gpus
        elif self._accelerator_type == _AcceleratorType.CPU:
            self.devices = self.num_processes

    def _handle_accelerator_and_strategy(self) -> None:
        deprecated_types = [t for t in _StrategyType if t not in (_StrategyType.TPU_SPAWN, _StrategyType.DDP_CPU)]
        if self.distributed_backend is not None and self.distributed_backend in deprecated_types:
            rank_zero_deprecation(
                f"Passing `Trainer(accelerator={self.distributed_backend!r})` has been deprecated"
                f" in v1.5 and will be removed in v1.7. Use `Trainer(strategy={self.distributed_backend!r})` instead."
            )
            if self.strategy is not None:
                raise MisconfigurationException(
                    f"You have passed `Trainer(strategy={self.strategy!r})` but have"
                    f" also passed `Trainer(accelerator={self.distributed_backend!r})`."
                    f" HINT: Use just `Trainer(strategy={self.strategy!r})` instead."
                )
        if self.strategy == _StrategyType.TPU_SPAWN:
            raise MisconfigurationException(
                "`Trainer(strategy='tpu_spawn')` is not a valid strategy,"
                " you can use `Trainer(strategy='ddp_spawn', accelerator='tpu')` instead."
            )
        if self.strategy == _StrategyType.DDP_CPU:
            raise MisconfigurationException(
                "`Trainer(strategy='ddp_cpu')` is not a valid strategy,"
                " you can use `Trainer(strategy='ddp'|'ddp_spawn', accelerator='cpu')` instead."
            )

    def _set_training_type_plugin(self) -> None:
        if isinstance(self.strategy, str) and self.strategy in TrainingTypePluginsRegistry:
            self._training_type_plugin = TrainingTypePluginsRegistry.get(self.strategy)
        if isinstance(self.strategy, str):
            self.set_distributed_mode(self.strategy)
        elif isinstance(self.strategy, Strategy):
            self._training_type_plugin = self.strategy

    def handle_given_plugins(self) -> None:

        for plug in self.plugins:
            if self.strategy is not None and self._is_plugin_training_type(plug):
                raise MisconfigurationException(
                    f"You have passed `Trainer(strategy={self.strategy!r})`"
                    f" and you can only specify one training type plugin, but you have passed {plug} as a plugin."
                )
            if self._is_plugin_training_type(plug):
                rank_zero_deprecation(
                    f"Passing {plug} `strategy` to the `plugins` flag in Trainer has been deprecated"
                    f" in v1.5 and will be removed in v1.7. Use `Trainer(strategy={plug})` instead."
                )

        training_type = self._training_type_plugin or None
        checkpoint = None
        precision = None
        cluster_environment = None

        for plug in self.plugins:
            if isinstance(plug, str) and plug in TrainingTypePluginsRegistry:
                if training_type is None:
                    training_type = TrainingTypePluginsRegistry.get(plug)
                else:
                    raise MisconfigurationException(
                        "You can only specify one precision and one training type plugin."
                        " Found more than 1 training type plugin:"
                        f' {TrainingTypePluginsRegistry[plug]["plugin"]} registered to {plug}'
                    )
            if isinstance(plug, str):
                # Reset the distributed type as the user has overridden training type
                # via the plugins argument
                self._distrib_type = None
                self.set_distributed_mode(plug)

            elif isinstance(plug, Strategy):
                if training_type is None:
                    training_type = plug

                else:
                    raise MisconfigurationException(
                        "You can only specify one training type plugin."
                        f" Available: {type(training_type).__name__}, given: {type(plug).__name__}"
                    )
            elif isinstance(plug, PrecisionPlugin):
                if precision is None:
                    precision = plug
                else:
                    raise MisconfigurationException(
                        "You can only specify one precision plugin."
                        f" Available: {type(precision).__name__}, given: {type(plug).__name__}"
                    )
            elif isinstance(plug, CheckpointIO):
                if checkpoint is None:
                    checkpoint = plug
                else:
                    raise MisconfigurationException(
                        "You can only specify one checkpoint plugin."
                        f" Available: {type(checkpoint).__name__}, given: {type(plug).__name__}"
                    )
            elif isinstance(plug, ClusterEnvironment):
                if cluster_environment is None:
                    cluster_environment = plug
                else:
                    raise MisconfigurationException(
                        "You can only specify one cluster environment. Found more than 1 cluster environment plugin"
                    )
            else:
                raise MisconfigurationException(
                    f"Found invalid type for plugin {plug}. Expected a precision or training type plugin."
                )

        self._training_type_plugin = training_type
        self._precision_plugin = precision
        self._checkpoint_io = checkpoint
        self._cluster_environment = cluster_environment

    @property
    def accelerator_types(self) -> List[str]:
        return ["auto"] + list(_AcceleratorType)

    @property
    def precision_plugin(self) -> PrecisionPlugin:
        if self._precision_plugin is None:
            self._precision_plugin = self.select_precision_plugin()
        return self._precision_plugin

    def final_training_type_plugin(self) -> Strategy:
        if self._training_type_plugin is None:
            self._training_type_plugin = self.select_training_type_plugin()
        self._training_type_plugin = self.resolve_training_type_plugin(self._training_type_plugin)
        # attach checkpoint plugin to the training type plugin
        if self._checkpoint_io is not None:
            self._training_type_plugin.checkpoint_io = self._checkpoint_io
        if (isinstance(self.strategy, Strategy) and self.strategy._precision_plugin is None) or not isinstance(
            self.strategy, Strategy
        ):
            precision_plugin = self.precision_plugin
            if precision_plugin is not None:
                self._training_type_plugin.precision_plugin = precision_plugin
        if (isinstance(self.strategy, Strategy) and self.strategy.accelerator is None) or not isinstance(
            self.strategy, Strategy
        ):
            self._training_type_plugin.accelerator = self.select_accelerator()
        return self._training_type_plugin

    @property
    def cluster_environment(self) -> ClusterEnvironment:
        if self._cluster_environment is None:
            self._cluster_environment = self.select_cluster_environment()
        return self._cluster_environment

    @property
    def has_cpu(self) -> bool:
        return True

    @property
    def use_cpu(self) -> bool:
        return self._accelerator_type == _AcceleratorType.CPU

    @property
    def has_gpu(self) -> bool:
        # Here, we are not checking for GPU availability, but instead if User has passed
        # `gpus` to Trainer for training.
        gpus = self.parallel_device_ids
        if gpus is not None and len(gpus) > 0:
            return True
        return self._map_devices_to_accelerator(_AcceleratorType.GPU)

    @property
    def use_gpu(self) -> bool:
        return self._accelerator_type == _AcceleratorType.GPU and self.has_gpu

    @property
    def has_tpu(self) -> bool:
        # Here, we are not checking for TPU availability, but instead if User has passed
        # `tpu_cores` to Trainer for training.
        if self.tpu_cores is not None:
            return True
        return self._map_devices_to_accelerator(_AcceleratorType.TPU)

    @property
    def use_tpu(self) -> bool:
        return self._accelerator_type == _AcceleratorType.TPU and self.has_tpu

    @property
    def tpu_id(self) -> Optional[int]:
        if self.use_tpu and isinstance(self.tpu_cores, list):
            return self.tpu_cores[0]
        return None

    @property
    def has_ipu(self) -> bool:
        # Here, we are not checking for IPU availability, but instead if User has passed
        # `ipus` to Trainer for training.
        if self.ipus is not None or isinstance(self._training_type_plugin, IPUStrategy):
            return True
        return self._map_devices_to_accelerator(_AcceleratorType.IPU)

    @property
    def use_ipu(self) -> bool:
        return self._accelerator_type == _AcceleratorType.IPU and self.has_ipu

    def _set_devices_to_cpu_num_processes(self) -> None:
        if self.num_processes == 1:
            self._map_devices_to_accelerator(_AcceleratorType.CPU)

    def _map_devices_to_accelerator(self, accelerator: str) -> bool:
        if self.devices is None:
            return False
        if accelerator == _AcceleratorType.TPU and _TPU_AVAILABLE:
            if self.devices == "auto":
                self.devices = TPUAccelerator.auto_device_count()
            self.tpu_cores = device_parser.parse_tpu_cores(self.devices)
            return True
        if accelerator == _AcceleratorType.IPU and _IPU_AVAILABLE:
            if self.devices == "auto":
                self.devices = IPUAccelerator.auto_device_count()
            self.ipus = self.devices
            return True
        if accelerator == _AcceleratorType.GPU and torch.cuda.is_available():
            if self.devices == "auto":
                self.devices = GPUAccelerator.auto_device_count()
            self.gpus = self.devices
            self.parallel_device_ids = device_parser.parse_gpu_ids(self.devices)
            return True
        if accelerator == _AcceleratorType.CPU:
            if self.devices == "auto":
                self.devices = CPUAccelerator.auto_device_count()
            if not isinstance(self.devices, int):
                raise MisconfigurationException(
                    "The flag `devices` must be an int with `accelerator='cpu'`,"
                    f" got `devices={self.devices}` instead."
                )
            self.num_processes = self.devices
            return True
        return False

    @property
    def use_dp(self) -> bool:
        return self._distrib_type == _StrategyType.DP

    @property
    def use_ddp(self) -> bool:
        return self._distrib_type in (
            _StrategyType.DDP,
            _StrategyType.DDP_SPAWN,
            _StrategyType.DDP_SHARDED,
            _StrategyType.DDP_SHARDED_SPAWN,
            _StrategyType.DDP_FULLY_SHARDED,
            _StrategyType.DEEPSPEED,
            _StrategyType.TPU_SPAWN,
        )

    @property
    def use_ddp2(self) -> bool:
        return self._distrib_type == _StrategyType.DDP2

    @property
    def use_horovod(self) -> bool:
        return self._distrib_type == _StrategyType.HOROVOD

    @property
    def use_deepspeed(self) -> bool:
        return self._distrib_type == _StrategyType.DEEPSPEED

    @property
    def _is_sharded_training_type(self) -> bool:
        return isinstance(self._training_type_plugin, (DDPShardedStrategy, DDPSpawnShardedPlugin))

    @property
    def _is_fully_sharded_training_type(self) -> bool:
        return isinstance(self._training_type_plugin, DDPFullyShardedStrategy)

    @property
    def is_distributed(self) -> bool:
        # Used for custom plugins.
        # Custom plugins should implement is_distributed property.
        if hasattr(self.training_type_plugin, "is_distributed") and not self.use_tpu:
            return self.training_type_plugin.is_distributed
        is_distributed = self.use_ddp or self.use_ddp2 or self.use_horovod
        if self.use_tpu:
            is_distributed |= self.training_type_plugin.is_distributed
        return is_distributed

    @property
    def num_gpus(self) -> int:
        gpus = self.parallel_device_ids
        if gpus is None:
            return 0
        return len(gpus)

    @property
    def num_ipus(self) -> int:
        if isinstance(self.ipus, int):
            return self.ipus
        if isinstance(self._training_type_plugin, IPUStrategy):
            return self._training_type_plugin.replication_factor
        return 0

    @property
    def parallel_devices(self) -> List[Union[torch.device, int]]:
        if self.use_gpu:
            devices = [torch.device("cuda", i) for i in self.parallel_device_ids]
        elif self.use_tpu:
            # explicitly don't make a tpu device here!
            # https://github.com/PyTorchLightning/pytorch-lightning/issues/3169
            if isinstance(self.tpu_cores, int):
                devices = list(range(self.tpu_cores))
        elif self.use_ipu:
            devices = list(range(self.num_ipus))
        else:
            devices = [torch.device("cpu")] * self.num_processes
        return devices

    @property
    def root_gpu(self) -> Optional[int]:
        return (
            self.training_type_plugin.root_device.index
            if not isinstance(self.accelerator, (IPUAccelerator, TPUAccelerator))
            else None
        )

    @staticmethod
    def _is_plugin_training_type(plugin: Union[str, Strategy]) -> bool:
        if isinstance(plugin, str) and (plugin in TrainingTypePluginsRegistry or plugin in list(_StrategyType)):
            return True
        return isinstance(plugin, Strategy)

    @property
    def is_training_type_in_plugins(self) -> bool:
        return any(
            (isinstance(plug, str) and plug in TrainingTypePluginsRegistry) or isinstance(plug, Strategy)
            for plug in self.plugins
        )

    def select_precision_plugin(self) -> PrecisionPlugin:
        # set precision type
        self.amp_type = AMPType.from_str(self.amp_type)

        # validation for all plugins
        if self.amp_level is not None and self.amp_type != AMPType.APEX:
            raise MisconfigurationException(
                f"You have asked for `amp_level={self.amp_level!r}` but it's only supported with `amp_backend='apex'`."
            )

        if self.use_ipu:
            if self.precision not in (16, 32):
                raise MisconfigurationException(
                    f"`Trainer(accelerator='ipu', precision={self.precision!r})` is not supported."
                )
            return IPUPrecisionPlugin(self.precision)
        if self.use_tpu:
            if self.precision == 32:
                return TPUPrecisionPlugin()
            elif self.precision == 64:
                raise MisconfigurationException(
                    "`Trainer(accelerator='tpu', precision=64)` is not implemented."
                    " Please, open an issue in `https://github.com/PyTorchLightning/pytorch-lightning/issues`"
                    " requesting this feature."
                )
            elif self.precision in (16, "bf16"):
                if self.precision == 16:
                    # this is not deprecated to ease transition between accelerator environments
                    rank_zero_warn(
                        f"You passed `Trainer(accelerator='tpu', precision=16)` but {self.amp_type.value} AMP"
                        f" is not supported with TPUs. Using `precision='bf16'` instead."
                    )
                return TPUBf16PrecisionPlugin()

        if self._distrib_type == _StrategyType.DEEPSPEED or isinstance(self._training_type_plugin, DeepSpeedStrategy):
            return DeepSpeedPrecisionPlugin(self.precision, self.amp_type, self.amp_level)

        if self.precision == 32:
            return PrecisionPlugin()
        if self.precision == 64:
            return DoublePrecisionPlugin()

        # maybe convert the precision value
        if self.precision == 16 and self.use_cpu:
            if self.amp_type == AMPType.APEX:
                # apex was explicitly passed, not a good idea to silently switch to native AMP
                raise MisconfigurationException(
                    "You passed `Trainer(accelerator='cpu', precision=16, amp_type='apex')`"
                    " but apex AMP not supported on CPU."
                )
            # this automatic switch is to ease transition between accelerator environments
            rank_zero_warn(
                "You passed `Trainer(accelerator='cpu', precision=16)` but native AMP is not supported on CPU."
                " Using `precision='bf16'` instead."
            )
            self.precision = "bf16"

        if self.precision in (16, "bf16"):
            if self.precision == "bf16" and self.amp_type != AMPType.NATIVE:
                raise MisconfigurationException(
                    f"You passed `Trainer(amp_type={self.amp_type.value!r}, precision='bf16')` but it's not supported."
                    " Try using `amp_type='native'` instead."
                )

            rank_zero_info(
                f"Using 16bit {self.amp_type.value} Automatic Mixed Precision (AMP)"
                if self.precision == 16
                else "Using bfloat16 Automatic Mixed Precision (AMP)"
            )

            if self.amp_type == AMPType.NATIVE:
                device = "cpu" if self.use_cpu else "cuda"

                if self._is_sharded_training_type:
                    return ShardedNativeMixedPrecisionPlugin(self.precision, device)
                if self._is_fully_sharded_training_type:
                    return FullyShardedNativeMixedPrecisionPlugin(self.precision, device)
                return NativeMixedPrecisionPlugin(self.precision, device)

            if self.amp_type == AMPType.APEX:
                if self._is_sharded_training_type or self._is_fully_sharded_training_type:
                    raise MisconfigurationException(
                        "Sharded plugins are not supported with apex, please switch to `amp_backend='native'`."
                    )
                self.amp_level = self.amp_level or "O2"
                return ApexMixedPrecisionPlugin(self.amp_level)

        raise RuntimeError("No precision set")

    def select_training_type_plugin(self) -> Strategy:
        if (
            isinstance(self.distributed_backend, Accelerator)
            and self.distributed_backend.training_type_plugin is not None
        ):
            plugin = self.distributed_backend.training_type_plugin
        elif self.use_ddp2:
            plugin = DDP2Strategy(parallel_devices=self.parallel_devices, cluster_environment=self.cluster_environment)
        elif self.use_ddp and self.use_deepspeed:
            plugin = DeepSpeedStrategy(
                cluster_environment=self.select_cluster_environment(), parallel_devices=self.parallel_devices
            )
        elif self.use_ddp:
            use_slurm_ddp = self.use_ddp and self._is_slurm_managing_tasks()
            use_torchelastic_ddp = self.use_ddp and TorchElasticEnvironment.detect()
            use_kubeflow_ddp = self.use_ddp and KubeflowEnvironment.detect()
            use_ddp_spawn = self._distrib_type == _StrategyType.DDP_SPAWN
            use_ddp_cpu_spawn = use_ddp_spawn and self.use_cpu
            use_tpu_spawn = self.use_tpu and self._distrib_type == _StrategyType.TPU_SPAWN
            use_ddp_cpu_torch_elastic = use_ddp_cpu_spawn and TorchElasticEnvironment.detect()
            use_ddp_cpu_kubeflow = use_ddp_cpu_spawn and KubeflowEnvironment.detect()
            use_ddp_cpu_slurm = use_ddp_cpu_spawn and self._is_slurm_managing_tasks()
            use_ddp_sharded = self._distrib_type == _StrategyType.DDP_SHARDED
            use_ddp_sharded_spawn = self._distrib_type == _StrategyType.DDP_SHARDED_SPAWN
            use_ddp_fully_sharded = self._distrib_type == _StrategyType.DDP_FULLY_SHARDED

            if use_tpu_spawn:
                ddp_strategy_cls = TPUSpawnStrategy
            elif use_ddp_sharded:
                ddp_strategy_cls = DDPShardedStrategy
            elif use_ddp_sharded_spawn:
                ddp_strategy_cls = DDPSpawnShardedPlugin
            elif (
                use_ddp_cpu_slurm
                or use_slurm_ddp
                or use_ddp_cpu_torch_elastic
                or use_torchelastic_ddp
                or use_kubeflow_ddp
                or use_ddp_cpu_kubeflow
            ):
                ddp_strategy_cls = DDPStrategy
            elif use_ddp_spawn or use_ddp_cpu_spawn:
<<<<<<< HEAD
                ddp_plugin_cls = DDPSpawnStrategy
=======
                ddp_strategy_cls = DDPSpawnPlugin
>>>>>>> 0c69c757
            elif use_ddp_fully_sharded:
                ddp_strategy_cls = DDPFullyShardedStrategy
            else:
                ddp_strategy_cls = DDPStrategy

            plugin = ddp_strategy_cls(
                parallel_devices=self.parallel_devices, cluster_environment=self.cluster_environment
            )
        elif self.use_dp:
            plugin = DataParallelStrategy(parallel_devices=self.parallel_devices)
        elif self.use_horovod:
            plugin = HorovodStrategy(parallel_devices=self.parallel_devices)
        elif self.use_tpu and isinstance(self.tpu_cores, list):
            plugin = SingleTPUStrategy(self.tpu_id)
        elif self.use_ipu:
            plugin = IPUStrategy(parallel_devices=self.parallel_devices)
        else:
            single_gpu_ordinal = device_parser.determine_root_gpu_device(self.parallel_device_ids)
            plugin = SingleDevicePlugin(device=torch.device(f"cuda:{single_gpu_ordinal}" if self.use_gpu else "cpu"))
        return plugin

    def resolve_training_type_plugin(self, training_type: Strategy) -> Strategy:
        # necessary for when the user has passed in a plugin
        if hasattr(training_type, "parallel_devices") and getattr(training_type, "parallel_devices") is None:
            training_type.parallel_devices = self.parallel_devices
            if hasattr(training_type, "num_processes"):
                training_type.num_processes = len(self.parallel_devices)

        if hasattr(training_type, "cluster_environment") and getattr(training_type, "cluster_environment") is None:
            # transfer ownership of the cluster environment to the training type
            training_type.cluster_environment = self.cluster_environment
            self._cluster_environment = proxy(self.cluster_environment)

        if hasattr(training_type, "num_nodes"):
            # set num_nodes for training_type from trainer setting
            training_type.num_nodes = self.num_nodes

        if hasattr(training_type, "sync_batchnorm"):
            # set sync_batchnorm for training_type from trainer setting
            training_type.sync_batchnorm = self.sync_batchnorm

        return training_type

    def select_accelerator(self) -> Accelerator:
        if isinstance(self.distributed_backend, Accelerator):
            # custom accelerator from user
            if self._precision_plugin is not None or self._training_type_plugin is not None:
                # plugins also specified by user
                rank_zero_warn(
                    "Specified `Precision` and `TrainingType` plugins will be ignored,"
                    " since an `Accelerator` instance was provided."
                )
            return self.distributed_backend

        if self.use_gpu:
            acc_cls = GPUAccelerator
        elif self.use_tpu:
            acc_cls = TPUAccelerator
        elif self.use_ipu:
            acc_cls = IPUAccelerator
        else:
            acc_cls = CPUAccelerator

        accelerator = acc_cls()
        return accelerator

    def select_cluster_environment(self) -> ClusterEnvironment:
        if self._cluster_environment is not None:
            return self._cluster_environment
        if self._is_slurm_managing_tasks():
            rank_zero_info("Multiprocessing is handled by SLURM.")
            return SLURMEnvironment()

        for env_type in (TorchElasticEnvironment, KubeflowEnvironment, LSFEnvironment):
            if env_type.detect():
                return env_type()

        return LightningEnvironment()

    def set_distributed_mode(self, strategy: Optional[str] = None):

        if strategy is None and self.is_training_type_in_plugins:
            return

        if strategy is not None and strategy in TrainingTypePluginsRegistry:
            self.distributed_backend = TrainingTypePluginsRegistry[strategy]["distributed_backend"]
        elif strategy is not None:
            self.distributed_backend = strategy

        if isinstance(self.distributed_backend, Accelerator):
            return

        is_cpu_accelerator_type = self._accelerator_type and self._accelerator_type == _AcceleratorType.CPU
        _use_cpu = is_cpu_accelerator_type or self.distributed_backend and "cpu" in self.distributed_backend

        if self.distributed_backend is None:
            if self.has_horovodrun():
                self._set_horovod_backend()
            elif self.num_gpus == 0 and self.num_nodes > 1:
                self._distrib_type = _StrategyType.DDP
            elif self.num_gpus == 0 and self.num_processes > 1:
                self.distributed_backend = _StrategyType.DDP_SPAWN
            elif self.num_gpus > 1 and not _use_cpu:
                rank_zero_warn(
                    "You requested multiple GPUs but did not specify a backend, e.g."
                    ' `Trainer(strategy="dp"|"ddp"|"ddp2")`. Setting `strategy="ddp_spawn"` for you.'
                )
                self.distributed_backend = _StrategyType.DDP_SPAWN

        # special case with DDP on CPUs
        if self.distributed_backend == _StrategyType.DDP_CPU:
            if _TPU_AVAILABLE:
                raise MisconfigurationException(
                    "`accelerator='ddp_cpu'` is not supported on TPU machines. "
                    "Learn more: https://github.com/PyTorchLightning/pytorch-lightning/issues/7810"
                )
            if self.num_processes == 1 and self.num_nodes > 1:
                self._distrib_type = _StrategyType.DDP
            else:
                self._distrib_type = _StrategyType.DDP_SPAWN
            if self.num_gpus > 0:
                rank_zero_warn(
                    "You requested one or more GPUs, but set `accelerator='ddp_cpu'`. Training will not use GPUs."
                )
                self.parallel_device_ids = None
            if self.num_processes is None:
                # define the max CPU available
                self.num_processes = os.cpu_count()
        # special case with TPUs
        elif self.has_tpu and not _use_cpu:
            self._device_type = _AcceleratorType.TPU
            if isinstance(self.tpu_cores, int):
                self._distrib_type = _StrategyType.TPU_SPAWN
        elif self.has_ipu and not _use_cpu:
            self._device_type = _AcceleratorType.IPU
        elif self.distributed_backend and self._distrib_type is None:
            self._distrib_type = _StrategyType(self.distributed_backend)

        if self.num_gpus > 0 and not _use_cpu:
            self._device_type = _AcceleratorType.GPU

        _gpu_distrib_types = (_StrategyType.DP, _StrategyType.DDP, _StrategyType.DDP_SPAWN, _StrategyType.DDP2)
        # DP and DDP2 cannot run without GPU
        if self.num_gpus == 0 and self._distrib_type in _gpu_distrib_types and not _use_cpu:

            if (self.num_nodes and self.num_nodes > 1) or (self.num_processes and self.num_processes > 1):
                if self._distrib_type in (_StrategyType.DP, _StrategyType.DDP2):
                    rank_zero_warn(
                        f"{self._distrib_type.value!r} is not supported on CPUs, hence setting `strategy='ddp'`."
                    )
                    self._distrib_type = _StrategyType.DDP
            else:
                rank_zero_warn("You are running on single node with no parallelization, so distributed has no effect.")
                self._distrib_type = None

        # finished configuring self._distrib_type, check ipython environment
        self.check_interactive_compatibility()

        # for DDP overwrite nb processes by requested GPUs
        if self._device_type == _AcceleratorType.GPU and self._distrib_type in (
            _StrategyType.DDP,
            _StrategyType.DDP_SPAWN,
        ):
            self.num_processes = self.num_gpus

        if self._device_type == _AcceleratorType.GPU and self._distrib_type == _StrategyType.DDP2:
            self.num_processes = self.num_nodes

        # Horovod is an extra case...
        if self.distributed_backend == _StrategyType.HOROVOD:
            self._set_horovod_backend()

        using_valid_distributed = self.use_ddp or self.use_ddp2
        if self.num_nodes > 1 and not using_valid_distributed:
            # throw error to force user to choose a supported strategy type such as ddp or ddp2
            raise MisconfigurationException(
                "Your chosen strategy does not support `num_nodes > 1`. Please set `strategy=('ddp'|'ddp2')`."
            )

    def _set_horovod_backend(self):
        self.check_horovod()
        self._distrib_type = _StrategyType.HOROVOD

        # Initialize Horovod to get rank / size info
        hvd.init()
        if self.has_gpu:
            # Horovod assigns one local GPU per process
            self.parallel_device_ids = list(range(hvd.local_size()))
        else:
            self.num_processes = hvd.local_size()

    def check_interactive_compatibility(self):
        """Raises a `MisconfigurationException` if the accelerator and/or plugin is not compatible with an
        interactive environment."""
        from pytorch_lightning.utilities import _IS_INTERACTIVE

        if _IS_INTERACTIVE and self._distrib_type is not None and not self._distrib_type.is_interactive_compatible():
            raise MisconfigurationException(
                f"`Trainer(strategy={self._distrib_type.value!r})` or"
                f" `Trainer(accelerator={self._distrib_type.value!r})` is not compatible with an interactive"
                " environment. Run your code as a script, or choose one of the compatible backends:"
                f" {', '.join(_StrategyType.interactive_compatible_types())}."
                " In case you are spawning processes yourself, make sure to include the Trainer"
                " creation inside the worker function."
            )

    def check_horovod(self):
        """Raises a `MisconfigurationException` if the Trainer is not configured correctly for Horovod."""
        if not _HOROVOD_AVAILABLE:
            raise MisconfigurationException(
                'Requested `accelerator="horovod"`, but Horovod is not installed.'
                "Install with \n $HOROVOD_WITH_PYTORCH=1 pip install horovod[pytorch]"
            )

        if self.num_gpus > 1 or self.num_nodes > 1:
            raise MisconfigurationException(
                "Horovod does not support setting num_nodes / num_gpus explicitly. Use "
                "horovodrun / mpirun to configure the number of processes."
            )

    @staticmethod
    def has_horovodrun() -> bool:
        """Returns True if running with `horovodrun` using Gloo or OpenMPI."""
        return _HOROVOD_AVAILABLE and ("OMPI_COMM_WORLD_RANK" in os.environ or "HOROVOD_RANK" in os.environ)

    def update_device_type_if_ipu_plugin(self) -> None:
        # This allows the poptorch.Options that are passed into the IPUStrategy to be the source of truth,
        # which gives users the flexibility to not have to pass `ipus` flag directly to Trainer
        if isinstance(self._training_type_plugin, IPUStrategy) and self._device_type != _AcceleratorType.IPU:
            self._device_type = _AcceleratorType.IPU

    def update_device_type_if_training_type_plugin_passed(self) -> None:
        if isinstance(self.strategy, Strategy) or any(isinstance(plug, Strategy) for plug in self.plugins):
            if self._accelerator_type is not None:
                if self.use_ipu:
                    self._device_type = _AcceleratorType.IPU
                elif self.use_tpu:
                    self._device_type = _AcceleratorType.TPU
                elif self.use_gpu:
                    self._device_type = _AcceleratorType.GPU
            else:
                if self.has_ipu:
                    self._device_type = _AcceleratorType.IPU
                elif self.has_tpu:
                    self._device_type = _AcceleratorType.TPU
                elif self.has_gpu:
                    self._device_type = _AcceleratorType.GPU

    def _set_distrib_type_if_training_type_plugin_passed(self):
        # This is required as when `Strategy` instance is passed to either `strategy`
        # or `plugins` flag, `AcceleratorConnector.set_distributed_mode` is not required to be
        # called and `_distrib_type` is not set.
        if self._distrib_type is not None:
            return
        if self._training_type_plugin is not None:
            self._distrib_type = getattr(self._training_type_plugin, "distributed_backend", None)

    def _is_slurm_managing_tasks(self) -> bool:
        """Returns whether we let SLURM manage the processes or not.

        Returns ``True`` if and only if these conditions match:

            - A SLURM cluster is detected
            - A distributed plugin is being used
            - The process is not launching in interactive mode
            - The number of tasks in SLURM matches the requested number of devices and nodes in the Trainer
        """
        if (
            (not self.use_ddp and not self.use_ddp2)
            or not SLURMEnvironment.detect()
            or SLURMEnvironment.job_name() == "bash"  # in interactive mode we don't manage tasks
        ):
            return False

        total_requested_devices = (self.num_gpus or self.num_processes) * self.num_nodes
        num_slurm_tasks = int(os.environ["SLURM_NTASKS"], 0)
        return num_slurm_tasks == total_requested_devices

    def _check_plugin_compatibility(self) -> None:
        """Checks that selected plugins are compatible with each other.

        Raises:
            ValueError: If an invalid combination of Accelerator, Strategy, PrecisionPlugin is found.
        """
        if isinstance(self.accelerator, TPUAccelerator):
            if not isinstance(self.training_type_plugin.precision_plugin, TPUPrecisionPlugin):
                raise ValueError(
                    f"The `TPUAccelerator` can only be used with a `TPUPrecisionPlugin`,"
                    f" found: {self.training_type_plugin.precision_plugin}."
                )
            if not isinstance(self.training_type_plugin, (SingleTPUStrategy, TPUSpawnStrategy)):
                raise ValueError(
                    "The `TPUAccelerator` can only be used with a `SingleTPUStrategy` or `TPUSpawnStrategy`,"
                    f" found {self.training_type_plugin}."
                )<|MERGE_RESOLUTION|>--- conflicted
+++ resolved
@@ -30,18 +30,10 @@
     DataParallelStrategy,
     DDP2Strategy,
     DDPFullyShardedStrategy,
-<<<<<<< HEAD
-    DDPPlugin,
-    DDPShardedPlugin,
-    DDPSpawnShardedPlugin,
+    DDPShardedStrategy,
     DDPSpawnStrategy,
-    DeepSpeedPlugin,
-=======
-    DDPShardedStrategy,
-    DDPSpawnPlugin,
     DDPSpawnShardedPlugin,
     DDPStrategy,
->>>>>>> 0c69c757
     DeepSpeedPrecisionPlugin,
     DeepSpeedStrategy,
     DoublePrecisionPlugin,
@@ -743,11 +735,7 @@
             ):
                 ddp_strategy_cls = DDPStrategy
             elif use_ddp_spawn or use_ddp_cpu_spawn:
-<<<<<<< HEAD
-                ddp_plugin_cls = DDPSpawnStrategy
-=======
-                ddp_strategy_cls = DDPSpawnPlugin
->>>>>>> 0c69c757
+                ddp_strategy_cls = DDPSpawnStrategy
             elif use_ddp_fully_sharded:
                 ddp_strategy_cls = DDPFullyShardedStrategy
             else:
