# Copyright The PyTorch Lightning team.
#
# Licensed under the Apache License, Version 2.0 (the "License");
# you may not use this file except in compliance with the License.
# You may obtain a copy of the License at
#
#     http://www.apache.org/licenses/LICENSE-2.0
#
# Unless required by applicable law or agreed to in writing, software
# distributed under the License is distributed on an "AS IS" BASIS,
# WITHOUT WARRANTIES OR CONDITIONS OF ANY KIND, either express or implied.
# See the License for the specific language governing permissions and
# limitations under the License.
import inspect
import os
from abc import ABC
from argparse import ArgumentParser, Namespace
from pathlib import Path
from typing import cast, List, Optional, Type, TypeVar, Union

import torch
from torch.optim import Optimizer

import pytorch_lightning as pl
from pytorch_lightning.accelerators import Accelerator
from pytorch_lightning.callbacks import EarlyStopping, ModelCheckpoint, ProgressBarBase
from pytorch_lightning.callbacks.base import Callback
from pytorch_lightning.callbacks.prediction_writer import BasePredictionWriter
from pytorch_lightning.core.optimizer import LightningOptimizer
from pytorch_lightning.loggers import LightningLoggerBase
from pytorch_lightning.loggers.tensorboard import TensorBoardLogger
from pytorch_lightning.loops.dataloader.evaluation_loop import EvaluationLoop
from pytorch_lightning.loops.fit_loop import FitLoop
from pytorch_lightning.plugins import ParallelPlugin, PrecisionPlugin, TrainingTypePlugin
from pytorch_lightning.trainer.connectors.accelerator_connector import AcceleratorConnector
from pytorch_lightning.trainer.connectors.checkpoint_connector import CheckpointConnector
from pytorch_lightning.trainer.connectors.logger_connector import LoggerConnector
from pytorch_lightning.trainer.connectors.logger_connector.result import ResultCollection
from pytorch_lightning.trainer.states import RunningStage, TrainerFn, TrainerState, TrainerStatus
from pytorch_lightning.utilities import DeviceType, DistributedType, rank_zero_warn
from pytorch_lightning.utilities.argparse import (
    add_argparse_args,
    from_argparse_args,
    parse_argparser,
    parse_env_variables,
)
from pytorch_lightning.utilities.cloud_io import get_filesystem
from pytorch_lightning.utilities.model_helpers import is_overridden


class TrainerProperties(ABC):

    _default_root_dir: str
    _lightning_optimizers = None
    _progress_bar_callback: ProgressBarBase
    _weights_save_path: str

    accelerator_connector: AcceleratorConnector
    callbacks: List[Callback]
    checkpoint_connector: CheckpointConnector
    limit_val_batches: int
    logger: LightningLoggerBase
    logger_connector: LoggerConnector
    state: TrainerState
    fit_loop: FitLoop
<<<<<<< HEAD
    val_loop: EvaluationLoop
=======
    validate_loop: EvaluationLoop
>>>>>>> d51b0ae7
    test_loop: EvaluationLoop
    is_restarting: bool = False
    """
    Accelerator properties
    """

    @property
    def accelerator(self) -> Accelerator:
        return self.accelerator_connector.accelerator

    @property
    def distributed_backend(self) -> Optional[str]:
        # for backward compatibility
        return self.accelerator_connector.distributed_backend

    @property
    def training_type_plugin(self) -> TrainingTypePlugin:
        return self.accelerator.training_type_plugin

    @property
    def precision_plugin(self) -> PrecisionPlugin:
        return self.accelerator.precision_plugin

    @property
    def global_rank(self) -> int:
        return self.accelerator.training_type_plugin.global_rank

    @property
    def local_rank(self) -> int:
        # some training types define a local rank
        return getattr(self.accelerator.training_type_plugin, "local_rank", 0)

    @property
    def node_rank(self) -> int:
        # some training types define a local rank
        return getattr(self.accelerator.training_type_plugin, "node_rank", 0)

    @property
    def world_size(self) -> int:
        # some training types define a world size
        return getattr(self.accelerator.training_type_plugin, "world_size", 1)

    @property
    def should_rank_save_checkpoint(self) -> bool:
        return self.accelerator.training_type_plugin.should_rank_save_checkpoint

    @property
    def _distrib_type(self) -> DistributedType:
        return self.accelerator_connector._distrib_type

    @property
    def _device_type(self) -> DeviceType:
        return self.accelerator_connector._device_type

    @property
    def num_nodes(self) -> int:
        return self.accelerator_connector.num_nodes

    @property
    def num_processes(self) -> int:
        return self.accelerator_connector.num_processes

    @property
    def root_gpu(self) -> Optional[int]:
        return self.accelerator_connector.root_gpu

    @property
    def tpu_cores(self) -> int:
        return self.accelerator_connector.tpu_cores

    @property
    def ipus(self) -> int:
        return self.accelerator_connector.ipus

    @property
    def num_gpus(self) -> int:
        return self.accelerator_connector.num_gpus

    @property
    def data_parallel_device_ids(self) -> Optional[List[int]]:
        return self.accelerator_connector.parallel_device_ids

    @property
    def lightning_module(self) -> 'pl.LightningModule':
        return self.accelerator.lightning_module

    @property
    def optimizers(self) -> Optional[List[Optimizer]]:
        return self.accelerator.optimizers

    @optimizers.setter
    def optimizers(self, new_optims: Optional[List[Optimizer]]) -> None:
        # Necessary to rewrap optimizers to lightning
        # They will be re-created when accessing
        # the `lightning_optimizers` trainer property
        self._lightning_optimizers = None

        self.accelerator.optimizers = new_optims

    @property
    def lr_schedulers(self) -> Optional[list]:
        return self.accelerator.lr_schedulers

    @lr_schedulers.setter
    def lr_schedulers(self, new_schedulers: Optional[list]) -> None:
        self.accelerator.lr_schedulers = new_schedulers

    @property
    def optimizer_frequencies(self) -> list:
        return self.accelerator.optimizer_frequencies

    @optimizer_frequencies.setter
    def optimizer_frequencies(self, new_freqs: list) -> None:
        self.accelerator.optimizer_frequencies = new_freqs

    @property
    def amp_backend(self) -> Optional[str]:
        return self.accelerator.amp_backend

    @property
    def precision(self) -> Union[str, int]:
        return self.accelerator.precision

    @property
    def scaler(self):
        return self.accelerator.scaler

    @property
    def gpus(self) -> Optional[Union[List[int], str, int]]:
        return self.accelerator_connector.gpus

    @property
    def model(self) -> torch.nn.Module:
        """
        The LightningModule, but possibly wrapped into DataParallel or DistributedDataParallel.
        To access the pure LightningModule, use
        :meth:`~pytorch_lightning.trainer.trainer.Trainer.lightning_module` instead.
        """
        return self.accelerator.model

    @model.setter
    def model(self, model: torch.nn.Module) -> None:
        """
        Setter for the model, pass-through to accelerator and plugin where the model reference is stored.
        Used by the Tuner to reset the state of Trainer and Accelerator.

        Args:
            model: The LightningModule, possibly wrapped into DataParallel or DistributedDataParallel, depending
                on the backend.
        """
        self.accelerator.model = model

    """
    General properties
    """

    @property
    def log_dir(self) -> Optional[str]:
        if self.logger is None:
            dirpath = self.default_root_dir
        else:
            dirpath = getattr(self.logger, 'log_dir' if isinstance(self.logger, TensorBoardLogger) else 'save_dir')

        dirpath = self.accelerator.broadcast(dirpath)
        return dirpath

    @property
    def use_amp(self) -> bool:
        return self.precision == 16

    @property
    def is_global_zero(self) -> bool:
        return self.global_rank == 0

    @property
    def slurm_job_id(self) -> Optional[int]:
        job_id = os.environ.get('SLURM_JOB_ID')
        if job_id:
            try:
                job_id = int(job_id)
            except ValueError:
                job_id = None

        # in interactive mode, don't make logs use the same job id
        in_slurm_interactive_mode = os.environ.get('SLURM_JOB_NAME') == 'bash'
        if in_slurm_interactive_mode:
            job_id = None
        return job_id

    @property
    def lightning_optimizers(self) -> List[LightningOptimizer]:
        if self._lightning_optimizers is None:
            self.convert_to_lightning_optimizers()
        return self._lightning_optimizers

    @property
    def distributed_sampler_kwargs(self) -> Optional[dict]:
        if isinstance(self.training_type_plugin, ParallelPlugin):
            return self.training_type_plugin.distributed_sampler_kwargs

    @property
    def data_parallel(self) -> bool:
        return self._distrib_type in (
            DistributedType.DP, DistributedType.DDP, DistributedType.DDP_SPAWN, DistributedType.DDP2
        )

    @property
    def progress_bar_callback(self) -> Optional[ProgressBarBase]:
        return self._progress_bar_callback

    @property
    def progress_bar_dict(self) -> dict:
        """ Read-only for progress bar metrics. """
        ref_model = self.lightning_module
        ref_model = cast(pl.LightningModule, ref_model)

        standard_metrics = ref_model.get_progress_bar_dict()
        pbar_metrics = self.progress_bar_metrics
        duplicates = list(standard_metrics.keys() & pbar_metrics.keys())
        if duplicates:
            rank_zero_warn(
                f"The progress bar already tracks a metric with the name(s) '{', '.join(duplicates)}' and"
                f" `self.log('{duplicates[0]}', ..., prog_bar=True)` will overwrite this value. "
                f" If this is undesired, change the name or override `get_progress_bar_dict()`"
                f" in `LightingModule`.", UserWarning
            )
        return {**standard_metrics, **pbar_metrics}

    @property
    def disable_validation(self) -> bool:
        """ Check if validation is disabled during training. """
        return not self.enable_validation

    @property
    def enable_validation(self) -> bool:
        """ Check if we should run validation during training. """
        model_ref = self.lightning_module
        val_loop_enabled = is_overridden('validation_step', model_ref) and self.limit_val_batches > 0
        return val_loop_enabled

    @property
    def default_root_dir(self) -> str:
        """
        The default location to save artifacts of loggers, checkpoints etc.
        It is used as a fallback if logger or checkpoint callback do not define specific save paths.
        """
        if get_filesystem(self._default_root_dir).protocol == "file":
            return os.path.normpath(self._default_root_dir)
        return self._default_root_dir

    @property
    def weights_save_path(self) -> str:
        """
        The default root location to save weights (checkpoints), e.g., when the
        :class:`~pytorch_lightning.callbacks.model_checkpoint.ModelCheckpoint` does not define a file path.
        """
        if get_filesystem(self._weights_save_path).protocol == "file":
            return os.path.normpath(self._weights_save_path)
        return self._weights_save_path

    @property
    def early_stopping_callback(self) -> Optional[EarlyStopping]:
        """
        The first :class:`~pytorch_lightning.callbacks.early_stopping.EarlyStopping`
        callback in the Trainer.callbacks list, or ``None`` if it doesn't exist.
        """
        callbacks = self.early_stopping_callbacks
        return callbacks[0] if len(callbacks) > 0 else None

    @property
    def early_stopping_callbacks(self) -> List[EarlyStopping]:
        """
        A list of all instances of :class:`~pytorch_lightning.callbacks.early_stopping.EarlyStopping`
        found in the Trainer.callbacks list.
        """
        return [c for c in self.callbacks if isinstance(c, EarlyStopping)]

    @property
    def prediction_writer_callbacks(self) -> List[BasePredictionWriter]:
        """
        A list of all instances of :class:`~pytorch_lightning.callbacks.prediction_writer.BasePredictionWriter`
        found in the Trainer.callbacks list.
        """
        return [cb for cb in self.callbacks if isinstance(cb, BasePredictionWriter)]

    @property
    def checkpoint_callback(self) -> Optional[ModelCheckpoint]:
        """
        The first :class:`~pytorch_lightning.callbacks.model_checkpoint.ModelCheckpoint`
        callback in the Trainer.callbacks list, or ``None`` if it doesn't exist.
        """
        callbacks = self.checkpoint_callbacks
        return callbacks[0] if len(callbacks) > 0 else None

    @property
    def checkpoint_callbacks(self) -> List[ModelCheckpoint]:
        """
        A list of all instances of :class:`~pytorch_lightning.callbacks.model_checkpoint.ModelCheckpoint`
        found in the Trainer.callbacks list.
        """
        return [c for c in self.callbacks if isinstance(c, ModelCheckpoint)]

    @property
    def resume_from_checkpoint(self) -> Optional[Union[str, Path]]:
        return self.checkpoint_connector.resume_checkpoint_path

    def save_checkpoint(self, filepath, weights_only: bool = False) -> None:
        self.checkpoint_connector.save_checkpoint(filepath, weights_only)

    """
    Parsing properties
    """

    @classmethod
    def default_attributes(cls) -> dict:
        init_signature = inspect.signature(cls)
        return {k: v.default for k, v in init_signature.parameters.items()}

    @classmethod
    def get_deprecated_arg_names(cls) -> List:
        """Returns a list with deprecated Trainer arguments."""
        depr_arg_names = []
        for name, val in cls.__dict__.items():
            if name.startswith('DEPRECATED') and isinstance(val, (tuple, list)):
                depr_arg_names.extend(val)
        return depr_arg_names

    @classmethod
    def from_argparse_args(cls: Type['_T'], args: Union[Namespace, ArgumentParser], **kwargs) -> '_T':
        return from_argparse_args(cls, args, **kwargs)

    @classmethod
    def parse_argparser(cls, arg_parser: Union[ArgumentParser, Namespace]) -> Namespace:
        return parse_argparser(cls, arg_parser)

    @classmethod
    def match_env_arguments(cls) -> Namespace:
        return parse_env_variables(cls)

    @classmethod
    def add_argparse_args(cls, parent_parser: ArgumentParser, **kwargs) -> ArgumentParser:
        return add_argparse_args(cls, parent_parser, **kwargs)

    """
    State properties
    """

    @property
    def interrupted(self) -> bool:
        return self.state.status == TrainerStatus.INTERRUPTED

    @property
    def training(self) -> bool:
        return self.state.stage == RunningStage.TRAINING

    @training.setter
    def training(self, val: bool) -> None:
        if val:
            self.state.stage = RunningStage.TRAINING
        elif self.training:
            self.state.stage = None

    @property
    def testing(self) -> bool:
        return self.state.stage == RunningStage.TESTING

    @testing.setter
    def testing(self, val: bool) -> None:
        if val:
            self.state.stage = RunningStage.TESTING
        elif self.testing:
            self.state.stage = None

    @property
    def predicting(self) -> bool:
        return self.state.stage == RunningStage.PREDICTING

    @predicting.setter
    def predicting(self, val: bool) -> None:
        if val:
            self.state.stage = RunningStage.PREDICTING
        elif self.predicting:
            self.state.stage = None

    @property
    def tuning(self) -> bool:
        return self.state.stage == RunningStage.TUNING

    @tuning.setter
    def tuning(self, val: bool) -> None:
        if val:
            self.state.stage = RunningStage.TUNING
        elif self.tuning:
            self.state.stage = None

    @property
    def validating(self) -> bool:
        return self.state.stage == RunningStage.VALIDATING

    @validating.setter
    def validating(self, val: bool) -> None:
        if val:
            self.state.stage = RunningStage.VALIDATING
        elif self.validating:
            self.state.stage = None

    @property
    def evaluating(self) -> bool:
        return self.state.stage and self.state.stage.evaluating

    @property
    def sanity_checking(self) -> bool:
        return self.state.stage == RunningStage.SANITY_CHECKING

    @sanity_checking.setter
    def sanity_checking(self, val: bool) -> None:
        if val:
            self.state.stage = RunningStage.SANITY_CHECKING
        elif self.sanity_checking:
            self.state.stage = None

    """
    Loop properties
    """

    @property
    def evaluation_loop(self) -> EvaluationLoop:
        if self.state.fn in (TrainerFn.FITTING, TrainerFn.TUNING):
            return self.fit_loop.epoch_loop.val_loop
        elif self.state.fn == TrainerFn.VALIDATING:
<<<<<<< HEAD
            return self.val_loop
=======
            return self.validate_loop
>>>>>>> d51b0ae7
        if self.state.fn == TrainerFn.TESTING:
            return self.test_loop
        raise RuntimeError("The `Trainer.evaluation_loop` property isn't defined. Accessed outside of scope")

    @property
    def global_step(self) -> int:
        return self.fit_loop.global_step

    @property
    def current_epoch(self) -> int:
        return self.fit_loop.current_epoch

    @property
    def max_epochs(self) -> Optional[int]:
        return self.fit_loop.max_epochs

    @property
    def min_epochs(self) -> Optional[int]:
        return self.fit_loop.min_epochs

    @property
    def max_steps(self) -> Optional[int]:
        return self.fit_loop.max_steps

    @property
    def min_steps(self) -> Optional[int]:
        return self.fit_loop.min_steps

    @property
    def is_last_batch(self) -> bool:
        return self.fit_loop.epoch_loop.is_last_batch

    @property
    def _active_loop(self) -> Optional[Union[FitLoop, EvaluationLoop]]:
        if self.training:
            return self.fit_loop
        if self.sanity_checking or self.evaluating:
            return self.evaluation_loop

    """
    Logging properties
    """

    @property
    def callback_metrics(self) -> dict:
        return self.logger_connector.callback_metrics

    @property
    def logged_metrics(self) -> dict:
        return self.logger_connector.logged_metrics

    @property
    def progress_bar_metrics(self) -> dict:
        return self.logger_connector.progress_bar_metrics

    @property
    def _results(self) -> Optional[ResultCollection]:
        active_loop = self._active_loop
        if active_loop is not None:
            return active_loop.results

    """
    Other
    """

    # TODO: refactor this so that it can be done in LightningOptimizer
    def __getstate__(self):
        # remove lightning_optimizers
        self._lightning_optimizers = None
        return self.__dict__

    def __setstate__(self, state):
        self.__dict__ = state


# Used to represent the concrete type TrainerProperties class methods are called on.
_T = TypeVar('_T', bound=TrainerProperties)<|MERGE_RESOLUTION|>--- conflicted
+++ resolved
@@ -63,11 +63,7 @@
     logger_connector: LoggerConnector
     state: TrainerState
     fit_loop: FitLoop
-<<<<<<< HEAD
-    val_loop: EvaluationLoop
-=======
     validate_loop: EvaluationLoop
->>>>>>> d51b0ae7
     test_loop: EvaluationLoop
     is_restarting: bool = False
     """
@@ -498,11 +494,7 @@
         if self.state.fn in (TrainerFn.FITTING, TrainerFn.TUNING):
             return self.fit_loop.epoch_loop.val_loop
         elif self.state.fn == TrainerFn.VALIDATING:
-<<<<<<< HEAD
-            return self.val_loop
-=======
             return self.validate_loop
->>>>>>> d51b0ae7
         if self.state.fn == TrainerFn.TESTING:
             return self.test_loop
         raise RuntimeError("The `Trainer.evaluation_loop` property isn't defined. Accessed outside of scope")
