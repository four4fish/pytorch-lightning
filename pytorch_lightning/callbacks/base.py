# Copyright The PyTorch Lightning team.
#
# Licensed under the Apache License, Version 2.0 (the "License");
# you may not use this file except in compliance with the License.
# You may obtain a copy of the License at
#
#     http://www.apache.org/licenses/LICENSE-2.0
#
# Unless required by applicable law or agreed to in writing, software
# distributed under the License is distributed on an "AS IS" BASIS,
# WITHOUT WARRANTIES OR CONDITIONS OF ANY KIND, either express or implied.
# See the License for the specific language governing permissions and
# limitations under the License.
r"""
Abstract base class used to build new callbacks.

"""

import abc
from typing import Any, Dict, List, Optional, Type

import torch
from torch.optim import Optimizer

import pytorch_lightning as pl
from pytorch_lightning.utilities.types import STEP_OUTPUT


class Callback(abc.ABC):
    r"""
    Abstract base class used to build new callbacks.

    Subclass this class and override any of the relevant hooks
    """

    @property
    def state_id(self) -> str:
<<<<<<< HEAD
        return self.__class__.__qualname__

    @property
    def _legacy_state_id(self) -> Type:
        return type(self)

    def on_configure_sharded_model(self, trainer: 'pl.Trainer', pl_module: 'pl.LightningModule') -> None:
=======
        """
        Identifier for the state of the callback. Used to store and retrieve a callback's state from the
        checkpoint dictionary by ``checkpoint["callbacks"][state_id]``. Implementations of a callback need to
        provide a unique state id if 1) the callback has state and 2) it is desired to maintain the state of
        multiple instances of that callback.
        """
        return self.__class__.__qualname__

    @property
    def _legacy_state_id(self) -> Type["Callback"]:
        """State identifier for checkpoints saved prior to version 1.5.0."""
        return type(self)

    def on_configure_sharded_model(self, trainer: "pl.Trainer", pl_module: "pl.LightningModule") -> None:
>>>>>>> 8c27fa71
        """Called before configure sharded model"""

    def on_before_accelerator_backend_setup(self, trainer: "pl.Trainer", pl_module: "pl.LightningModule") -> None:
        """Called before accelerator is being setup"""
        pass

    def setup(self, trainer: "pl.Trainer", pl_module: "pl.LightningModule", stage: Optional[str] = None) -> None:
        """Called when fit, validate, test, predict, or tune begins"""
        pass

    def teardown(self, trainer: "pl.Trainer", pl_module: "pl.LightningModule", stage: Optional[str] = None) -> None:
        """Called when fit, validate, test, predict, or tune ends"""
        pass

    def on_init_start(self, trainer: "pl.Trainer") -> None:
        """Called when the trainer initialization begins, model has not yet been set."""
        pass

    def on_init_end(self, trainer: "pl.Trainer") -> None:
        """Called when the trainer initialization ends, model has not yet been set."""
        pass

    def on_fit_start(self, trainer: "pl.Trainer", pl_module: "pl.LightningModule") -> None:
        """Called when fit begins"""
        pass

    def on_fit_end(self, trainer: "pl.Trainer", pl_module: "pl.LightningModule") -> None:
        """Called when fit ends"""
        pass

    def on_sanity_check_start(self, trainer: "pl.Trainer", pl_module: "pl.LightningModule") -> None:
        """Called when the validation sanity check starts."""
        pass

    def on_sanity_check_end(self, trainer: "pl.Trainer", pl_module: "pl.LightningModule") -> None:
        """Called when the validation sanity check ends."""
        pass

    def on_train_batch_start(
        self, trainer: "pl.Trainer", pl_module: "pl.LightningModule", batch: Any, batch_idx: int, dataloader_idx: int
    ) -> None:
        """Called when the train batch begins."""
        pass

    def on_train_batch_end(
        self,
        trainer: "pl.Trainer",
        pl_module: "pl.LightningModule",
        outputs: STEP_OUTPUT,
        batch: Any,
        batch_idx: int,
        dataloader_idx: int,
    ) -> None:
        """Called when the train batch ends."""
        pass

    def on_train_epoch_start(self, trainer: "pl.Trainer", pl_module: "pl.LightningModule") -> None:
        """Called when the train epoch begins."""
        pass

    def on_train_epoch_end(self, trainer: "pl.Trainer", pl_module: "pl.LightningModule") -> None:
        """Called when the train epoch ends.

        To access all batch outputs at the end of the epoch, either:

        1. Implement `training_epoch_end` in the `LightningModule` and access outputs via the module OR
        2. Cache data across train batch hooks inside the callback implementation to post-process in this hook.
        """
        pass

    def on_validation_epoch_start(self, trainer: "pl.Trainer", pl_module: "pl.LightningModule") -> None:
        """Called when the val epoch begins."""
        pass

    def on_validation_epoch_end(self, trainer: "pl.Trainer", pl_module: "pl.LightningModule") -> None:
        """Called when the val epoch ends."""
        pass

    def on_test_epoch_start(self, trainer: "pl.Trainer", pl_module: "pl.LightningModule") -> None:
        """Called when the test epoch begins."""
        pass

    def on_test_epoch_end(self, trainer: "pl.Trainer", pl_module: "pl.LightningModule") -> None:
        """Called when the test epoch ends."""
        pass

    def on_predict_epoch_start(self, trainer: "pl.Trainer", pl_module: "pl.LightningModule") -> None:
        """Called when the predict epoch begins."""
        pass

    def on_predict_epoch_end(self, trainer: "pl.Trainer", pl_module: "pl.LightningModule", outputs: List[Any]) -> None:
        """Called when the predict epoch ends."""
        pass

    def on_epoch_start(self, trainer: "pl.Trainer", pl_module: "pl.LightningModule") -> None:
        """Called when either of train/val/test epoch begins."""
        pass

    def on_epoch_end(self, trainer: "pl.Trainer", pl_module: "pl.LightningModule") -> None:
        """Called when either of train/val/test epoch ends."""
        pass

    def on_batch_start(self, trainer: "pl.Trainer", pl_module: "pl.LightningModule") -> None:
        """Called when the training batch begins."""
        pass

    def on_validation_batch_start(
        self, trainer: "pl.Trainer", pl_module: "pl.LightningModule", batch: Any, batch_idx: int, dataloader_idx: int
    ) -> None:
        """Called when the validation batch begins."""
        pass

    def on_validation_batch_end(
        self,
        trainer: "pl.Trainer",
        pl_module: "pl.LightningModule",
        outputs: Optional[STEP_OUTPUT],
        batch: Any,
        batch_idx: int,
        dataloader_idx: int,
    ) -> None:
        """Called when the validation batch ends."""
        pass

    def on_test_batch_start(
        self, trainer: "pl.Trainer", pl_module: "pl.LightningModule", batch: Any, batch_idx: int, dataloader_idx: int
    ) -> None:
        """Called when the test batch begins."""
        pass

    def on_test_batch_end(
        self,
        trainer: "pl.Trainer",
        pl_module: "pl.LightningModule",
        outputs: Optional[STEP_OUTPUT],
        batch: Any,
        batch_idx: int,
        dataloader_idx: int,
    ) -> None:
        """Called when the test batch ends."""
        pass

    def on_predict_batch_start(
        self, trainer: "pl.Trainer", pl_module: "pl.LightningModule", batch: Any, batch_idx: int, dataloader_idx: int
    ) -> None:
        """Called when the predict batch begins."""
        pass

    def on_predict_batch_end(
        self,
        trainer: "pl.Trainer",
        pl_module: "pl.LightningModule",
        outputs: Any,
        batch: Any,
        batch_idx: int,
        dataloader_idx: int,
    ) -> None:
        """Called when the predict batch ends."""
        pass

    def on_batch_end(self, trainer: "pl.Trainer", pl_module: "pl.LightningModule") -> None:
        """Called when the training batch ends."""
        pass

    def on_train_start(self, trainer: "pl.Trainer", pl_module: "pl.LightningModule") -> None:
        """Called when the train begins."""
        pass

    def on_train_end(self, trainer: "pl.Trainer", pl_module: "pl.LightningModule") -> None:
        """Called when the train ends."""
        pass

    def on_pretrain_routine_start(self, trainer: "pl.Trainer", pl_module: "pl.LightningModule") -> None:
        """Called when the pretrain routine begins."""
        pass

    def on_pretrain_routine_end(self, trainer: "pl.Trainer", pl_module: "pl.LightningModule") -> None:
        """Called when the pretrain routine ends."""
        pass

    def on_validation_start(self, trainer: "pl.Trainer", pl_module: "pl.LightningModule") -> None:
        """Called when the validation loop begins."""
        pass

    def on_validation_end(self, trainer: "pl.Trainer", pl_module: "pl.LightningModule") -> None:
        """Called when the validation loop ends."""
        pass

    def on_test_start(self, trainer: "pl.Trainer", pl_module: "pl.LightningModule") -> None:
        """Called when the test begins."""
        pass

    def on_test_end(self, trainer: "pl.Trainer", pl_module: "pl.LightningModule") -> None:
        """Called when the test ends."""
        pass

    def on_predict_start(self, trainer: "pl.Trainer", pl_module: "pl.LightningModule") -> None:
        """Called when the predict begins."""
        pass

    def on_predict_end(self, trainer: "pl.Trainer", pl_module: "pl.LightningModule") -> None:
        """Called when predict ends."""
        pass

    def on_keyboard_interrupt(self, trainer: "pl.Trainer", pl_module: "pl.LightningModule") -> None:
        """Called when the training is interrupted by ``KeyboardInterrupt``."""
        pass

    def on_save_checkpoint(
        self, trainer: "pl.Trainer", pl_module: "pl.LightningModule", checkpoint: Dict[str, Any]
    ) -> dict:
        """
        Called when saving a model checkpoint, use to persist state.

        Args:
            trainer: the current :class:`~pytorch_lightning.trainer.Trainer` instance.
            pl_module: the current :class:`~pytorch_lightning.core.lightning.LightningModule` instance.
            checkpoint: the checkpoint dictionary that will be saved.

        Returns:
            The callback state.
        """
        pass

    def on_load_checkpoint(
        self, trainer: "pl.Trainer", pl_module: "pl.LightningModule", callback_state: Dict[str, Any]
    ) -> None:
        """Called when loading a model checkpoint, use to reload state.

        Args:
            trainer: the current :class:`~pytorch_lightning.trainer.Trainer` instance.
            pl_module: the current :class:`~pytorch_lightning.core.lightning.LightningModule` instance.
            callback_state: the callback state returned by ``on_save_checkpoint``.

        Note:
            The ``on_load_checkpoint`` won't be called with an undefined state.
            If your ``on_load_checkpoint`` hook behavior doesn't rely on a state,
            you will still need to override ``on_save_checkpoint`` to return a ``dummy state``.
        """
        pass

    def on_before_backward(self, trainer: "pl.Trainer", pl_module: "pl.LightningModule", loss: torch.Tensor) -> None:
        """Called before ``loss.backward()``."""
        pass

    def on_after_backward(self, trainer: "pl.Trainer", pl_module: "pl.LightningModule") -> None:
        """Called after ``loss.backward()`` and before optimizers are stepped."""
        pass

    def on_before_optimizer_step(
        self, trainer: "pl.Trainer", pl_module: "pl.LightningModule", optimizer: Optimizer, opt_idx: int
    ) -> None:
        """Called before ``optimizer.step()``."""
        pass

    def on_before_zero_grad(self, trainer: "pl.Trainer", pl_module: "pl.LightningModule", optimizer: Optimizer) -> None:
        """Called after ``optimizer.step()`` and before ``optimizer.zero_grad()``."""
        pass<|MERGE_RESOLUTION|>--- conflicted
+++ resolved
@@ -35,15 +35,6 @@
 
     @property
     def state_id(self) -> str:
-<<<<<<< HEAD
-        return self.__class__.__qualname__
-
-    @property
-    def _legacy_state_id(self) -> Type:
-        return type(self)
-
-    def on_configure_sharded_model(self, trainer: 'pl.Trainer', pl_module: 'pl.LightningModule') -> None:
-=======
         """
         Identifier for the state of the callback. Used to store and retrieve a callback's state from the
         checkpoint dictionary by ``checkpoint["callbacks"][state_id]``. Implementations of a callback need to
@@ -58,7 +49,6 @@
         return type(self)
 
     def on_configure_sharded_model(self, trainer: "pl.Trainer", pl_module: "pl.LightningModule") -> None:
->>>>>>> 8c27fa71
         """Called before configure sharded model"""
 
     def on_before_accelerator_backend_setup(self, trainer: "pl.Trainer", pl_module: "pl.LightningModule") -> None:
