# Copyright The PyTorch Lightning team.
#
# Licensed under the Apache License, Version 2.0 (the "License");
# you may not use this file except in compliance with the License.
# You may obtain a copy of the License at
#
#     http://www.apache.org/licenses/LICENSE-2.0
#
# Unless required by applicable law or agreed to in writing, software
# distributed under the License is distributed on an "AS IS" BASIS,
# WITHOUT WARRANTIES OR CONDITIONS OF ANY KIND, either express or implied.
# See the License for the specific language governing permissions and
# limitations under the License.
import torch

from pytorch_lightning.plugins.training_type.ddp import DDPStrategy
from pytorch_lightning.utilities.apply_func import apply_to_collection
from pytorch_lightning.utilities.enums import _StrategyType
from pytorch_lightning.utilities.types import _METRIC_COLLECTION


<<<<<<< HEAD
class DDP2Strategy(DDPPlugin):
=======
class DDP2Plugin(DDPStrategy):
>>>>>>> caab69aa
    """DDP2 behaves like DP in one node, but synchronization across nodes behaves like in DDP."""

    distributed_backend = _StrategyType.DDP2

    @property
    def global_rank(self) -> int:
        return self.node_rank

    @property
    def world_size(self) -> int:
        return self.num_nodes

    def reduce(self, collection: _METRIC_COLLECTION, *args, **kwargs) -> _METRIC_COLLECTION:
        """Reduces a collection of tensors from all processes. It can be applied to just a single tensor. In DDP2,
        the reduction here is only across local devices within the node.

        Args:
            collection: The collection of tensors to sync and reduce.
            *args: ignored for DDP2
            **kwargs: ignored for DDP2

        Return:
            Reduced tensor values or the same value if it was not or did not contain a tensor.
        """

        def mean(t: torch.Tensor) -> torch.Tensor:
            original_dtype = t.dtype
            return t.float().mean().to(original_dtype)

        return apply_to_collection(collection, torch.Tensor, mean)

    @property
    def root_device(self):
        return self.parallel_devices[0]

    def model_to_device(self):
        # no need to do anything when model is wrapped in torch.nn.DataParallel
        pass

    @property
    def distributed_sampler_kwargs(self):
        distributed_sampler_kwargs = dict(num_replicas=self.num_nodes, rank=self.global_rank)
        return distributed_sampler_kwargs

    @property
    def _is_single_process_single_device(self) -> bool:
        return False

    def set_world_ranks(self) -> None:
        if self.cluster_environment is None:
            return
        self.cluster_environment.set_global_rank(self.node_rank)
        self.cluster_environment.set_world_size(self.num_nodes)<|MERGE_RESOLUTION|>--- conflicted
+++ resolved
@@ -19,11 +19,7 @@
 from pytorch_lightning.utilities.types import _METRIC_COLLECTION
 
 
-<<<<<<< HEAD
-class DDP2Strategy(DDPPlugin):
-=======
-class DDP2Plugin(DDPStrategy):
->>>>>>> caab69aa
+class DDP2Strategy(DDPStrategy):
     """DDP2 behaves like DP in one node, but synchronization across nodes behaves like in DDP."""
 
     distributed_backend = _StrategyType.DDP2
