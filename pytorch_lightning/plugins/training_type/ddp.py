--- conflicted
+++ resolved
@@ -327,11 +327,7 @@
             torch.distributed.init_process_group(
                 self.torch_distributed_backend, rank=global_rank, world_size=world_size
             )
-<<<<<<< HEAD
             self._has_initialized_ddp = True
-=======
-
->>>>>>> 0e19d16c
             # on rank=0 let everyone know training is starting
             rank_zero_info(
                 f"{'-' * 100}\n"
@@ -356,11 +352,7 @@
         self.cluster_environment.teardown()
 
     def barrier(self, *args, **kwargs) -> None:
-<<<<<<< HEAD
-        if not torch.distributed.is_initialized():
-=======
         if not distributed_available():
->>>>>>> 0e19d16c
             return
         if _TORCH_GREATER_EQUAL_1_8 and torch.distributed.get_backend() == "nccl":
             torch.distributed.barrier(device_ids=self.determine_ddp_device_ids())
