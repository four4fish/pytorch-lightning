--- conflicted
+++ resolved
@@ -43,13 +43,8 @@
     "TorchCheckpointIO",
     "XLACheckpointIO",
     "ApexMixedPrecisionPlugin",
-<<<<<<< HEAD
     "DataParallelStrategy",
-    "DDP2Plugin",
-=======
-    "DataParallelPlugin",
     "DDP2Strategy",
->>>>>>> 1c5a5c3d
     "DDPStrategy",
     "DDPSpawnPlugin",
     "DDPFullyShardedStrategy",
