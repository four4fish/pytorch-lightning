--- conflicted
+++ resolved
@@ -46,12 +46,8 @@
     assert trainer.callbacks == [progress_bar, lr_monitor, checkpoint1, checkpoint2]
 
     trainer = Trainer(callbacks=[progress_bar, lr_monitor, ModelCheckpoint(tmpdir)])
-<<<<<<< HEAD
     # with model-specific callbacks that substitute ones in Trainer
     trainer.call_hook = Mock(return_value=[checkpoint1, early_stopping, checkpoint2])
-=======
-    trainer.model = model
->>>>>>> 69cd927f
     cb_connector = CallbackConnector(trainer)
     cb_connector._attach_model_callbacks()
     assert trainer.callbacks == [progress_bar, lr_monitor, early_stopping, checkpoint1, checkpoint2]
@@ -92,11 +88,7 @@
 
     def assert_composition(trainer_callbacks, model_callbacks, expected):
         trainer = Trainer(checkpoint_callback=False, progress_bar_refresh_rate=0, callbacks=trainer_callbacks)
-<<<<<<< HEAD
         trainer.call_hook = Mock(return_value=model_callbacks)
-=======
-        trainer.model = model
->>>>>>> 69cd927f
         cb_connector = CallbackConnector(trainer)
         cb_connector._attach_model_callbacks()
         assert trainer.callbacks == expected
@@ -143,18 +135,10 @@
 
 
 def test_attach_model_callbacks_override_info(caplog):
-<<<<<<< HEAD
-    """ Test that the logs contain the info about overriding callbacks returned by configure_callbacks. """
+    """Test that the logs contain the info about overriding callbacks returned by configure_callbacks."""
     trainer = Trainer(checkpoint_callback=False, callbacks=[EarlyStopping(), LearningRateMonitor(), ProgressBar()])
     trainer.call_hook = Mock(return_value=[LearningRateMonitor(), EarlyStopping()])
 
-=======
-    """Test that the logs contain the info about overriding callbacks returned by configure_callbacks."""
-    model = Mock()
-    model.configure_callbacks.return_value = [LearningRateMonitor(), EarlyStopping()]
-    trainer = Trainer(checkpoint_callback=False, callbacks=[EarlyStopping(), LearningRateMonitor(), ProgressBar()])
-    trainer.model = model
->>>>>>> 69cd927f
     cb_connector = CallbackConnector(trainer)
     with caplog.at_level(logging.INFO):
         cb_connector._attach_model_callbacks()
