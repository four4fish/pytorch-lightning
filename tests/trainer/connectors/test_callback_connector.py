# Copyright The PyTorch Lightning team.
#
# Licensed under the Apache License, Version 2.0 (the "License");
# you may not use this file except in compliance with the License.
# You may obtain a copy of the License at
#
#     http://www.apache.org/licenses/LICENSE-2.0
#
# Unless required by applicable law or agreed to in writing, software
# distributed under the License is distributed on an "AS IS" BASIS,
# WITHOUT WARRANTIES OR CONDITIONS OF ANY KIND, either express or implied.
# See the License for the specific language governing permissions and
# limitations under the License.
import logging
from unittest.mock import Mock

import torch

from pytorch_lightning import Callback, Trainer
from pytorch_lightning.callbacks import (
    EarlyStopping,
    GradientAccumulationScheduler,
    LearningRateMonitor,
    ModelCheckpoint,
    ProgressBar,
)
from pytorch_lightning.trainer.connectors.callback_connector import CallbackConnector
from tests.helpers import BoringModel


def test_checkpoint_callbacks_are_last(tmpdir):
    """Test that checkpoint callbacks always get moved to the end of the list, with preserved order."""
    checkpoint1 = ModelCheckpoint(tmpdir)
    checkpoint2 = ModelCheckpoint(tmpdir)
    early_stopping = EarlyStopping()
    lr_monitor = LearningRateMonitor()
    progress_bar = ProgressBar()

    # no model callbacks
    model = Mock()
    model.configure_callbacks.return_value = []
    trainer = Trainer(callbacks=[checkpoint1, progress_bar, lr_monitor, checkpoint2])
    cb_connector = CallbackConnector(trainer)
    cb_connector._attach_model_callbacks(model, trainer)
    assert trainer.callbacks == [progress_bar, lr_monitor, checkpoint1, checkpoint2]

    # with model-specific callbacks that substitute ones in Trainer
    model = Mock()
    model.configure_callbacks.return_value = [checkpoint1, early_stopping, checkpoint2]
    trainer = Trainer(callbacks=[progress_bar, lr_monitor, ModelCheckpoint(tmpdir)])
    cb_connector = CallbackConnector(trainer)
    cb_connector._attach_model_callbacks(model, trainer)
    assert trainer.callbacks == [progress_bar, lr_monitor, early_stopping, checkpoint1, checkpoint2]


class StatefulCallback0(Callback):
    def on_save_checkpoint(self, *args):
        return {"content0": 0}


class StatefulCallback1(Callback):
<<<<<<< HEAD

    def __init__(self, unique=None, other=None):
        self._unique = unique
        self._other = other

    @property
    def state_identifier(self):
        return self._generate_state_id(unique=self._unique)

=======
>>>>>>> 8c27fa71
    def on_save_checkpoint(self, *args):
        return {"content1": self._unique}


<<<<<<< HEAD
def test_all_callback_states_saved(tmpdir):
    """
    Test that all callback states get saved even if the ModelCheckpoint is not given as last
    and when there are multiple callbacks of the same type.
    """
=======
def test_all_callback_states_saved_before_checkpoint_callback(tmpdir):
    """Test that all callback states get saved even if the ModelCheckpoint is not given as last."""
>>>>>>> 8c27fa71

    callback0 = StatefulCallback0()
    callback1 = StatefulCallback1(unique="one")
    callback2 = StatefulCallback1(unique="two", other=2)
    checkpoint_callback = ModelCheckpoint(dirpath=tmpdir, filename="all_states")
    model = BoringModel()
    trainer = Trainer(
<<<<<<< HEAD
        default_root_dir=tmpdir,
        max_steps=1,
        limit_val_batches=1,
        callbacks=[
            callback0,
            # checkpoint callback does not have to be at the end
            checkpoint_callback,
            # callback2 and callback3 have the same type
            callback1,
            callback2,
        ]
=======
        default_root_dir=tmpdir, max_steps=1, limit_val_batches=1, callbacks=[callback0, checkpoint_callback, callback1]
>>>>>>> 8c27fa71
    )
    trainer.fit(model)

    ckpt = torch.load(str(tmpdir / "all_states.ckpt"))
    state0 = ckpt["callbacks"]["StatefulCallback0"]
<<<<<<< HEAD
    state1 = ckpt["callbacks"]["StatefulCallback1[unique=one]"]
    state2 = ckpt["callbacks"]["StatefulCallback1[unique=two]"]
    assert "content0" in state0 and state0["content0"] == 0
    assert "content1" in state1 and state1["content1"] == "one"
    assert "content1" in state2 and state2["content1"] == "two"
    assert "ModelCheckpoint[monitor=None]" in ckpt["callbacks"]
=======
    state1 = ckpt["callbacks"]["StatefulCallback1"]
    assert "content0" in state0 and state0["content0"] == 0
    assert "content1" in state1 and state1["content1"] == 1
    assert "ModelCheckpoint" in ckpt["callbacks"]
>>>>>>> 8c27fa71


def test_attach_model_callbacks():
    """Test that the callbacks defined in the model and through Trainer get merged correctly."""

    def assert_composition(trainer_callbacks, model_callbacks, expected):
        model = Mock()
        model.configure_callbacks.return_value = model_callbacks
        trainer = Trainer(checkpoint_callback=False, progress_bar_refresh_rate=0, callbacks=trainer_callbacks)
        cb_connector = CallbackConnector(trainer)
        cb_connector._attach_model_callbacks(model, trainer)
        assert trainer.callbacks == expected

    early_stopping = EarlyStopping()
    progress_bar = ProgressBar()
    lr_monitor = LearningRateMonitor()
    grad_accumulation = GradientAccumulationScheduler({1: 1})

    # no callbacks
    assert_composition(trainer_callbacks=[], model_callbacks=[], expected=[])

    # callbacks of different types
    assert_composition(
        trainer_callbacks=[early_stopping], model_callbacks=[progress_bar], expected=[early_stopping, progress_bar]
    )

    # same callback type twice, different instance
    assert_composition(
        trainer_callbacks=[progress_bar, EarlyStopping()],
        model_callbacks=[early_stopping],
        expected=[progress_bar, early_stopping],
    )

    # multiple callbacks of the same type in trainer
    assert_composition(
        trainer_callbacks=[LearningRateMonitor(), EarlyStopping(), LearningRateMonitor(), EarlyStopping()],
        model_callbacks=[early_stopping, lr_monitor],
        expected=[early_stopping, lr_monitor],
    )

    # multiple callbacks of the same type, in both trainer and model
    assert_composition(
        trainer_callbacks=[
            LearningRateMonitor(),
            progress_bar,
            EarlyStopping(),
            LearningRateMonitor(),
            EarlyStopping(),
        ],
        model_callbacks=[early_stopping, lr_monitor, grad_accumulation, early_stopping],
        expected=[progress_bar, early_stopping, lr_monitor, grad_accumulation, early_stopping],
    )


def test_attach_model_callbacks_override_info(caplog):
    """Test that the logs contain the info about overriding callbacks returned by configure_callbacks."""
    model = Mock()
    model.configure_callbacks.return_value = [LearningRateMonitor(), EarlyStopping()]
    trainer = Trainer(checkpoint_callback=False, callbacks=[EarlyStopping(), LearningRateMonitor(), ProgressBar()])
    cb_connector = CallbackConnector(trainer)
    with caplog.at_level(logging.INFO):
        cb_connector._attach_model_callbacks(model, trainer)

    assert "existing callbacks passed to Trainer: EarlyStopping, LearningRateMonitor" in caplog.text<|MERGE_RESOLUTION|>--- conflicted
+++ resolved
@@ -59,7 +59,6 @@
 
 
 class StatefulCallback1(Callback):
-<<<<<<< HEAD
 
     def __init__(self, unique=None, other=None):
         self._unique = unique
@@ -69,22 +68,15 @@
     def state_identifier(self):
         return self._generate_state_id(unique=self._unique)
 
-=======
->>>>>>> 8c27fa71
     def on_save_checkpoint(self, *args):
         return {"content1": self._unique}
 
 
-<<<<<<< HEAD
-def test_all_callback_states_saved(tmpdir):
+def test_all_callback_states_saved_before_checkpoint_callback(tmpdir):
     """
     Test that all callback states get saved even if the ModelCheckpoint is not given as last
     and when there are multiple callbacks of the same type.
     """
-=======
-def test_all_callback_states_saved_before_checkpoint_callback(tmpdir):
-    """Test that all callback states get saved even if the ModelCheckpoint is not given as last."""
->>>>>>> 8c27fa71
 
     callback0 = StatefulCallback0()
     callback1 = StatefulCallback1(unique="one")
@@ -92,7 +84,6 @@
     checkpoint_callback = ModelCheckpoint(dirpath=tmpdir, filename="all_states")
     model = BoringModel()
     trainer = Trainer(
-<<<<<<< HEAD
         default_root_dir=tmpdir,
         max_steps=1,
         limit_val_batches=1,
@@ -104,27 +95,17 @@
             callback1,
             callback2,
         ]
-=======
-        default_root_dir=tmpdir, max_steps=1, limit_val_batches=1, callbacks=[callback0, checkpoint_callback, callback1]
->>>>>>> 8c27fa71
     )
     trainer.fit(model)
 
     ckpt = torch.load(str(tmpdir / "all_states.ckpt"))
     state0 = ckpt["callbacks"]["StatefulCallback0"]
-<<<<<<< HEAD
     state1 = ckpt["callbacks"]["StatefulCallback1[unique=one]"]
     state2 = ckpt["callbacks"]["StatefulCallback1[unique=two]"]
     assert "content0" in state0 and state0["content0"] == 0
     assert "content1" in state1 and state1["content1"] == "one"
     assert "content1" in state2 and state2["content1"] == "two"
     assert "ModelCheckpoint[monitor=None]" in ckpt["callbacks"]
-=======
-    state1 = ckpt["callbacks"]["StatefulCallback1"]
-    assert "content0" in state0 and state0["content0"] == 0
-    assert "content1" in state1 and state1["content1"] == 1
-    assert "ModelCheckpoint" in ckpt["callbacks"]
->>>>>>> 8c27fa71
 
 
 def test_attach_model_callbacks():
